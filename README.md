<<<<<<< HEAD
# Decode_Mosip_Verify
# Install 
pnpm install

# Run Frontend
## Dev Mode
npx nx dev worker-pwa   
npx nx dev organization-portal
## Prod Mode
pnpm nx build worker-pwa
pnpm nx preview worker-pwa


# Backend
# Backend

pnpm nx serve server
## Organization Registration with Email OTP (Backend)
The organization admin registration is now a 2-step OTP flow:

1. Request Registration (send OTP)
	 POST /api/auth/register/
	 Body:
	 {
		 "org_name": "AcmeOrg",
		 "admin_username": "acmeadmin",
		 "admin_password": "StrongPass123",
		 "admin_email": "admin@example.com"
	 }
	 Response:
	 {
		 "pending_id": "<uuid>",
		 "org_name": "AcmeOrg",
		 "admin_username": "acmeadmin",
		 "admin_email": "admin@example.com",
		 "expires_at": "...",
		 "debug_otp": "123456"   # only shown in DEBUG/console email
	 }

2. Confirm OTP
	 POST /api/auth/register/confirm/
	 Body:
	 {
		 "pending_id": "<uuid from step 1>",
		 "otp_code": "123456"
	 }
	 Response:
	 {
		 "organization": {"id": "...", "name": "AcmeOrg"},
		 "user": {"username": "acmeadmin", "email": "admin@example.com"},
		 "token": "<auth token>"
	 }

If OTP is wrong you can retry (max 5 attempts) before needing a new registration request. OTP expires in 10 minutes.

To apply these changes run (inside server/backend directory):
	uv run python manage.py makemigrations api
	uv run python manage.py migrate

Configure a real email backend in production by setting EMAIL_BACKEND and related SMTP settings in environment variables / settings.

### Email Setup
Copy `server/backend/.env.example` to `server/backend/.env` and fill in SMTP values:
=======
# Inji Offline Verify Platform


## Table of Contents

- [Overview](#overview)
- [Key Features](#key-features)
- [Quick Start](#quick-start)
- [Local Development](#local-development)
- [Deployment](#deployment)
- [Component Overview](#component-overview)
- [Basic Workflow](#basic-workflow)
- [Performance Benchmarks](#performance-benchmarks)
- [Documentation](#documentation)

---

## Overview

The **Inji Offline Verify Platform** is a comprehensive solution for verifiable credential verification that operates seamlessly both online and offline. Built in alignment with the [MOSIP Inji Verify problem statement](https://www.mosip.io/pdf/Inji_Verify_Offline_Verification.pdf), this monorepo delivers enterprise-grade verification capabilities for organizations managing field operations where network connectivity is unreliable.
### How It Works - Complete Process Flow

**Organization Setup & Management:**
- **Organization Registration**: Supervisors register their organization through a secure email OTP verification process
- **Worker Management**: Admins create field worker accounts and manage organizational settings through the web portal
- **Trust Infrastructure**: Organizations configure trusted issuer DIDs, public keys, and revocation lists for their verification ecosystem
- **Cache Provisioning**: System automatically downloads and caches cryptographic materials (issuer keys, JSON-LD contexts, DID documents, revocation lists) for offline operations

**Field Worker Operations:**
- **Credential Scanning**: Workers use the PWA to scan QR codes containing verifiable credentials or upload credential files directly
- **Dual Verification Modes**: 
  - **Online Verification**: Real-time validation with live issuer key resolution and revocation checking
  - **Offline Verification**: Complete cryptographic validation using cached materials when network is unavailable
- **Evidence Logging**: All verification results are immediately stored in local IndexedDB with tamper-evident timestamps and digital signatures
- **Verification History**: Workers can view their complete verification history, filter results, and track sync status

**Synchronization & Oversight:**
- **Intelligent Sync**: Verification logs automatically sync to the central server when connectivity returns, with manual sync options available
- **Supervisor Dashboard**: Real-time visibility into organizational verification activities, performance metrics, and audit trails
- **Export & Reporting**: Comprehensive data export capabilities in CSV/JSON formats for compliance and analysis


**Mission**: Enable trusted, cryptographically-assured credential verification anywhere, anytime—even when the network disappears.

### What Makes This Special?

- **Complete Offline Operation**: Full verification capability without internet after initial sync
- **Multi-Tenant Architecture**: Secure organization isolation with role-based access
- **PWA-First Design**: Installable on any device with native app-like experience  
- **Cryptographic Assurance**: Supports Ed25519, RSA, ES256K, and More.
- **Real-time Analytics**: Performance monitoring and audit trails
- **Smart Sync**: Intelligent background synchronization when connectivity returns

---

## Key Features

### Mandatory Tasks - All Delivered

All mandatory requirements from the MOSIP Inji Verify problem statement have been successfully implemented and are production-ready:

| **Task** | **Description** |
|----------|-----------------|
| **UI/UX Design** | User-friendly interfaces for both worker PWA and organization portal with Material-UI components |
| **QR Code Scanner Integration** | Reliable QR code scanner using webcam/phone camera with real-time VC detection |
| **SDK Integration** | Complete integration of Inji Verify SDK for offline VC validation with signature check, schema validation, and cached revocation status |
| **Local Data Storage** | Robust IndexedDB implementation for persistent verification results and evidence logs |
| **Connectivity Detection** | Accurate online/offline status detection with browser APIs and network event listeners |
| **Synchronization Mechanism** | Automatic background upload of stored logs to Django backend when connectivity restored |
| **Error Handling** | Clear user feedback for invalid VCs, scanning errors, sync failures with detailed error messaging |
| **Basic Security** | Input validation, secure data handling, JWT authentication, and encrypted evidence storage |

### Good-to-Have Tasks - All Completed
| **Task** | **Description** |
|----------|-----------------|
| **Revocation Handling (Pre-cached)** | Pre-cached revocation lists with whitelist/blacklist of known revoked VCs and issuers for offline checks |
| **Configurable Sync Endpoint** | Configurable backend endpoints through environment variables and organization settings |
| **Filtering/Searching Logs** | Advanced filtering and search capabilities through verification history with date ranges and status filters |
| **Export Logs** | Export functionality for local logs in CSV/JSON formats with comprehensive data export |
| **Multi-VC Scanning** | Sequential scanning of multiple VCs with batch processing and individual result tracking |
| **Dockerization** | Complete Docker Compose setup for all deployable components with production configurations |

### Bonus Tasks - All Delivered

| **Task** | **Description** |
|----------|-----------------|
| **DID Resolution (Limited Offline)** | Advanced caching strategies for DIDs enabling offline resolution for frequently used issuers |
| **Proof-of-Concept Native Mobile** | PWA provides native-like mobile experience with installability and offline capabilities on Android/iOS ([APP README](https://github.com/SartMa/inji-offline-app/blob/master/README.md)) |
| **Performance Benchmarking** | Comprehensive performance measurement of offline verification (74ms average) and sync processes with 1,500+ sample analysis |
| **Offline Credential Presentation** | Complete offline credential presentation with QR code generation and VP creation for other offline verifiers |

### Technical Capabilities

**Credential Formats Supported:**
- **LDP VCs** (Linked Data Proof Verifiable Credentials) - Full offline verification
- **Verifiable Presentations** - Ed25519Signature2020 proof verification

**Cryptographic Signature Suites:**
- **Ed25519Signature2020** - Primary signature suite for VPs
- **Ed25519Signature2018** - Legacy Ed25519 signatures  
- **Ed25519Signature2020** - Modern Ed25519 implementation for VCs
- **RsaSignature2018** - RSA-based signatures for VCs
- **JsonWebSignature2020** - JWS-based RSA signatures
- **EcdsaSecp256k1Signature2019** - Secp256k1 curve signatures using noble crypto
- **DataIntegrityProof** - With ecdsa-rdfc-2019 cryptosuite

**Offline Capabilities:**
- **Storage**: IndexedDB for credential cache and evidence logs
- **Document Loader**: Offline-first JSON-LD context resolution  
- **Key Resolution**: Cached public key and DID document resolution
- **Sync Strategy**: Background sync, manual triggers, online event listeners
- **Security**: JWT-based authentication, encrypted evidence storage

---


## Quick Start

### Prerequisites

- **Node.js** 18+ and **pnpm** 8+
- **Python** 3.11+ and **uv** package manager
- **Docker** and **Docker Compose** (recommended)

### Docker Setup (Recommended)

1. **Clone and configure environment**:
   ```bash
   git clone https://github.com/SartMa/inji-offline-verify.git
   cd inji-offline-verify
   cp .env.example .env
   ```

2. **Edit `.env` file** with your configuration:
   ```env
   DJANGO_SECRET_KEY=your-secret-key-here
   SENDGRID_API_KEY=your-sendgrid-key
   ```

3. **Launch the stack**:
   ```bash
   docker compose build
   docker compose up -d
   ```

4. **Access the applications**:
   - **Organization Portal**: [http://localhost:3011](http://localhost:3011)
   - **Worker PWA**: [http://localhost:3017](http://localhost:3017)  
   - **API Backend**: [http://localhost:8012](http://localhost:8012)




### Useful Commands

```bash
# View logs
docker compose logs -f api
docker compose logs -f worker-pwa

# Restart specific service
docker compose restart api

# Database migrations
docker compose exec api python manage.py migrate

# Create superuser
docker compose exec api python manage.py createsuperuser

# Run tests
docker compose exec api python manage.py test
pnpm test
>>>>>>> b7c8ad7c
```

### Manual Development Setup

1. **Install dependencies**:
   ```bash
   pnpm install
   ```

2. **Start the backend**:
   ```bash
   pnpm nx serve server
   ```

3. **Start the frontend applications**:
   ```bash
   # Worker PWA
   pnpm nx dev worker-pwa
   
   # Organization Portal  
   pnpm nx dev organization-portal
   ```
---

## Deployment

### Production Deployments

| Environment | Service | URL | Status |
|-------------|---------|-----|--------|
| **Production** | Organization Portal | [https://inji-offline-verify-org-portal.onrender.com](https://inji-offline-verify-org-portal.onrender.com) | Live |
| **Production** | Worker PWA | [https://inji-offline-verify-worker.onrender.com](https://inji-offline-verify-worker.onrender.com) | Live |


### Deployment Platforms

- **Frontend**: Render
- **Backend**: Render
- **Database**: Render (Database used is PostgreSQL and Deployed on Render)




---

## Component Overview

### Project Structure

```
<<<<<<< HEAD
If not set, the console backend is used (OTP appears in server logs). Ensure DEBUG=False in production.

## Docker Quick Start

Prerequisites: Docker & Docker Compose v2.

1. Ensure required env vars in `.env`:
```
BACKEND_PORT=8012
ORGANIZATION_PORTAL_PORT=3011
WORKER_PWA_PORT=3017
VITE_API_HOST=http://localhost:8012
VITE_ORGANIZATION_PREFIX=/organization/api
VITE_WORKER_PREFIX=/worker/api
VITE_SHARED_PREFIX=/api
```
2. Build & start all services:
```
docker compose up --build -d
```
3. Access:
```
Backend:            http://localhost:8012
Organization Portal: http://localhost:3011
Worker PWA:          http://localhost:3017
```
4. Logs (example backend):
```
docker compose logs -f backend
```
5. Rebuild only frontends after changing VITE_*:
```
docker compose build organization-portal worker-pwa
docker compose up -d
```
6. Stop (keep data):
```
docker compose down
```
7. Full reset (drop db):
```
docker compose down -v
```
Notes:
* Backend auto-runs migrations.
* Frontends are static builds served by nginx.
* Change `VITE_API_HOST` for production domain then rebuild affected images.
* Add reverse proxy / TLS later if needed.
=======
inji-offline-verify/
├── apps/                           # Frontend applications
│   ├── organization-portal/        # Admin web interface
│   └── worker-pwa/                 # Field worker PWA
├── packages/                       # Shared packages
│   ├── inji-verify-sdk/           # Core verification engine
│   ├── shared-auth/               # Authentication utilities
│   ├── shared-types/              # TypeScript definitions
│   └── shared-ui/                 # Common UI components
├── server/                        # Backend services
│   └── backend/                   # Django REST API
├── docs/                          # Documentation
│   └── images/                    # Workflow diagrams
├── docker-compose.yml             # Container orchestration
├── package.json                   # Root package configuration
└── README.md                      # Project documentation
```

### Organization Portal
- **Purpose**: Administrative interface for supervisors and organization managers
- **Key Features**: 
  - User management and role-based access control
  - Worker account provisioning and management
  - Verification history and audit trails
  - Analytics dashboard
  - DID management and trusted issuer configuration
  - Revocation list management and updates
  - Organization settings
  
- **Technology**: React 19, Material-UI, TypeScript
- **Documentation**: [Organization Portal Guide](./apps/organization-portal/README.md) (Refer this for Detailed Readme of Organization Portal)

### Worker PWA  
- **Purpose**: Field worker interface for credential verification
- **Key Features**: 
  - QR code scanning with webcam/phone camera integration
  - Offline and online credential verification
  - Evidence logging with tamper-evident timestamps
  - Local verification history and filtering
  - Background sync with intelligent queue management
  - Log storage in IndexedDB
  - Multi-VC scanning with batch processing
  - Export verification logs (CSV/JSON)
  - Performance monitoring and diagnostics
- **Technology**: React 19, Vite, PWA, IndexedDB, Service Worker
- **Documentation**: [Worker PWA Guide](./apps/worker-pwa/README.md) (Refer this for Detailed Readme of Worker PWA)


### Django Backend
- **Purpose**: REST API, authentication, and data persistence
- **Key Features**: 
  - Multi-tenant authentication with JWT tokens
  - Evidence sync and data aggregation
  - Email notifications and OTP verification
  - Organization and user management APIs
  - Health checks and monitoring endpoints
- **Technology**: Django 4.2, Django REST Framework, PostgreSQL

### Inji Verify SDK
- **Purpose**: Core cryptographic verification engine for offline credential validation
- **Key Features**:
  - Multi-format credential support (LDP VCs, Verifiable Presentations)
  - Offline signature verification with multiple cryptographic suites
  - Ed25519, RSA, and ECDSA signature validation
  - JSON-LD context resolution with offline document loader
  - DID resolution and public key caching
  - Revocation status checking with cached lists
  - Tamper-evident evidence generation
  - Performance-optimized verification (74ms average)
  - Extensible architecture for future credential formats
- **Technology**: TypeScript, Digital Bazaar libraries, Noble crypto, CBOR-X
- **Documentation**: [SDK Guide](./packages/inji-verify-sdk/README.md) (Refer this for Detailed Readme of Verify SDK)

### Shared Packages
- **@inji-offline-verify/shared-ui**: Common UI components  
- **@inji-offline-verify/shared-auth**: Authentication utilities
- **@inji-offline-verify/shared-types**: TypeScript definitions

---

## Basic Workflow

### Worker Authentication and Session Initialization

The complete authentication flow showing how field workers sign in and initialize their verification environment with cached cryptographic materials.

![Worker Authentication Flow](docs/images/worker-authentication-flow.png)

**Key Steps:**
- Field Worker opens PWA and enters organization credentials
- Backend validates credentials and returns authentication token
- System automatically fetches and caches organization's public keys and JSON-LD contexts
- Worker dashboard is displayed with offline verification capabilities enabled

### Offline Credential Verification via QR Scan

The complete offline verification process from QR code scanning to evidence logging, supporting both LDP VCs and MSO mDocs.

![Offline Verification Flow](docs/images/offline-verification-flow.png)

**Key Steps:**
- Worker scans QR code containing verifiable credential
- System parses credential format (LDP) and requests cached public key
- Cryptographic signature verification performed using cached materials
- Verification result stored in IndexedDB with "Pending" sync status
- Result displayed to worker with success/failure indication

### Automated and Manual Log Synchronization

Intelligent synchronization system that handles both automatic background sync and manual sync requests when connectivity is available.

![Log Synchronization Flow](docs/images/log-synchronization-flow.png)

**Key Steps:**
- System continuously monitors network connectivity status
- When online, automatic sync triggered for pending verification logs
- Manual "Sync Now" option available for immediate synchronization
- Logs batched and sent to backend server with authentication tokens
- Successfully synced logs marked as confirmed, with background sync registered for future offline periods

---







## Performance Benchmarks

### Latest Performance Results

| Metric | Value | Improvement | Baseline |
|--------|-------|-------------|----------|
| **Hybrid Log Refresh** | 1,138 ms | 5% faster | 1,200 ms |
| **QR Verification** | 74 ms | 91% faster | 800 ms |
| **IndexedDB Writes** | 4.4 ms | 26% faster | 6.0 ms |

### Benchmark Methodology

- **Sample Size**: 1,500 operations per test
- **Environment**: Chrome 118+
- **Test Suite**: [Performance Benchmarking Documentation](./apps/worker-pwa/performance_benchmarking/docs/performance-benchmark-2025-09-27.md)


---

## Documentation

### Component Documentation

| Component | Documentation | Description |
|-----------|---------------|-------------|
| **Organization Portal** | [apps/organization-portal/README.md](./apps/organization-portal/README.md) | Admin interface setup and usage |
| **Worker PWA** | [apps/worker-pwa/README.md](./apps/worker-pwa/README.md) | PWA architecture and offline capabilities |
| **Inji Verify SDK** | [packages/inji-verify-sdk/README.md](./packages/inji-verify-sdk/README.md) | Core verification engine documentation |
| **Performance Engineering** | [Performance Benchmark Report](./apps/worker-pwa/performance_benchmarking/docs/performance-benchmark-2025-09-27.md) | Detailed performance analysis |

### Additional Resources

- **API Documentation & Collections**: [Google Drive Documentation Hub](https://drive.google.com/drive/folders/your-api-docs-folder)
- **Product Demo Video**: [Implementation Walkthrough](https://drive.google.com/file/d/your-demo-video)
- **Stakeholder Presentation**: [Technical Architecture Overview](https://drive.google.com/file/d/your-presentation)
- **MOSIP Problem Statement**: [Official Requirements Document](https://www.mosip.io/pdf/Inji_Verify_Offline_Verification.pdf)
>>>>>>> b7c8ad7c
<|MERGE_RESOLUTION|>--- conflicted
+++ resolved
@@ -1,68 +1,3 @@
-<<<<<<< HEAD
-# Decode_Mosip_Verify
-# Install 
-pnpm install
-
-# Run Frontend
-## Dev Mode
-npx nx dev worker-pwa   
-npx nx dev organization-portal
-## Prod Mode
-pnpm nx build worker-pwa
-pnpm nx preview worker-pwa
-
-
-# Backend
-# Backend
-
-pnpm nx serve server
-## Organization Registration with Email OTP (Backend)
-The organization admin registration is now a 2-step OTP flow:
-
-1. Request Registration (send OTP)
-	 POST /api/auth/register/
-	 Body:
-	 {
-		 "org_name": "AcmeOrg",
-		 "admin_username": "acmeadmin",
-		 "admin_password": "StrongPass123",
-		 "admin_email": "admin@example.com"
-	 }
-	 Response:
-	 {
-		 "pending_id": "<uuid>",
-		 "org_name": "AcmeOrg",
-		 "admin_username": "acmeadmin",
-		 "admin_email": "admin@example.com",
-		 "expires_at": "...",
-		 "debug_otp": "123456"   # only shown in DEBUG/console email
-	 }
-
-2. Confirm OTP
-	 POST /api/auth/register/confirm/
-	 Body:
-	 {
-		 "pending_id": "<uuid from step 1>",
-		 "otp_code": "123456"
-	 }
-	 Response:
-	 {
-		 "organization": {"id": "...", "name": "AcmeOrg"},
-		 "user": {"username": "acmeadmin", "email": "admin@example.com"},
-		 "token": "<auth token>"
-	 }
-
-If OTP is wrong you can retry (max 5 attempts) before needing a new registration request. OTP expires in 10 minutes.
-
-To apply these changes run (inside server/backend directory):
-	uv run python manage.py makemigrations api
-	uv run python manage.py migrate
-
-Configure a real email backend in production by setting EMAIL_BACKEND and related SMTP settings in environment variables / settings.
-
-### Email Setup
-Copy `server/backend/.env.example` to `server/backend/.env` and fill in SMTP values:
-=======
 # Inji Offline Verify Platform
 
 
@@ -235,7 +170,6 @@
 # Run tests
 docker compose exec api python manage.py test
 pnpm test
->>>>>>> b7c8ad7c
 ```
 
 ### Manual Development Setup
@@ -286,56 +220,6 @@
 ### Project Structure
 
 ```
-<<<<<<< HEAD
-If not set, the console backend is used (OTP appears in server logs). Ensure DEBUG=False in production.
-
-## Docker Quick Start
-
-Prerequisites: Docker & Docker Compose v2.
-
-1. Ensure required env vars in `.env`:
-```
-BACKEND_PORT=8012
-ORGANIZATION_PORTAL_PORT=3011
-WORKER_PWA_PORT=3017
-VITE_API_HOST=http://localhost:8012
-VITE_ORGANIZATION_PREFIX=/organization/api
-VITE_WORKER_PREFIX=/worker/api
-VITE_SHARED_PREFIX=/api
-```
-2. Build & start all services:
-```
-docker compose up --build -d
-```
-3. Access:
-```
-Backend:            http://localhost:8012
-Organization Portal: http://localhost:3011
-Worker PWA:          http://localhost:3017
-```
-4. Logs (example backend):
-```
-docker compose logs -f backend
-```
-5. Rebuild only frontends after changing VITE_*:
-```
-docker compose build organization-portal worker-pwa
-docker compose up -d
-```
-6. Stop (keep data):
-```
-docker compose down
-```
-7. Full reset (drop db):
-```
-docker compose down -v
-```
-Notes:
-* Backend auto-runs migrations.
-* Frontends are static builds served by nginx.
-* Change `VITE_API_HOST` for production domain then rebuild affected images.
-* Add reverse proxy / TLS later if needed.
-=======
 inji-offline-verify/
 ├── apps/                           # Frontend applications
 │   ├── organization-portal/        # Admin web interface
@@ -500,4 +384,3 @@
 - **Product Demo Video**: [Implementation Walkthrough](https://drive.google.com/file/d/your-demo-video)
 - **Stakeholder Presentation**: [Technical Architecture Overview](https://drive.google.com/file/d/your-presentation)
 - **MOSIP Problem Statement**: [Official Requirements Document](https://www.mosip.io/pdf/Inji_Verify_Offline_Verification.pdf)
->>>>>>> b7c8ad7c
