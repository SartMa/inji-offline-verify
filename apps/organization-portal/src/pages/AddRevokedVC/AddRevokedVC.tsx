import React, { useRef, useState } from 'react';
import {
  Box,
  Button,
  Paper,
  TextField,
  Typography,
  Stack,
  IconButton,
  InputAdornment,
  useTheme,
  Snackbar,
  Alert,
} from '@mui/material';
import { alpha, styled, useColorScheme } from '@mui/material/styles';
import CssBaseline from '@mui/material/CssBaseline';
import Grid from '@mui/material/Grid';
import AppNavbar from '../../components/dash_comp/AppNavbar';
import SideMenu from '../../components/dash_comp/SideMenu';
import Header from '../../components/dash_comp/Header';
import AppTheme from '@inji-offline-verify/shared-ui/src/theme/AppTheme';
import { SidebarProvider } from '../../components/dash_comp/SidebarContext';
import BlockIcon from '@mui/icons-material/Block';
import ContentCopyIcon from '@mui/icons-material/ContentCopy';
import SecurityIcon from '@mui/icons-material/Security';
import VerifiedIcon from '@mui/icons-material/Verified';
import WarningIcon from '@mui/icons-material/Warning';
import UploadFileIcon from '@mui/icons-material/UploadFile';
import { authenticatedFetch } from '@inji-offline-verify/shared-auth';

// Styled Components - Matching AddWorker.tsx exactly
const StyledTextField = styled(TextField)(({ theme, error }) => ({
  '& .MuiOutlinedInput-root': {
    borderRadius: '16px',
    backgroundColor: 'var(--template-palette-background-paper)',
    border: `2px solid ${error ? 'var(--template-palette-error-main)' : 'var(--template-palette-grey-300)'}`,
    transition: 'all 0.3s cubic-bezier(0.4, 0, 0.2, 1)',
    color: 'var(--template-palette-text-primary)',
    
    // Dark mode overrides
    '[data-mui-color-scheme="dark"] &': {
      backgroundColor: '#2d3748',
      border: `2px solid ${error ? '#e53e3e' : '#4a5568'}`,
      color: '#ffffff',
    },
    
    '& input, & textarea': {
      color: 'var(--template-palette-text-primary)',
      fontSize: '1rem',
      padding: '16px 14px',
      
      '[data-mui-color-scheme="dark"] &': {
        color: '#ffffff',
      },
      
      // Comprehensive autocomplete styling - removes all boxes
      '&:-webkit-autofill': {
        WebkitTextFillColor: 'var(--template-palette-text-primary) !important',
        WebkitBoxShadow: '0 0 0 1000px transparent inset !important',
        '-webkit-box-shadow': '0 0 0 1000px transparent inset !important',
        transition: 'background-color 5000s ease-in-out 0s !important',
        backgroundColor: 'transparent !important',
        backgroundImage: 'none !important',
        border: 'none !important',
        outline: 'none !important',
        boxShadow: 'none !important',
        filter: 'none !important',
        '-webkit-filter': 'none !important',
        '[data-mui-color-scheme="dark"] &': {
          WebkitTextFillColor: '#ffffff !important',
          WebkitBoxShadow: '0 0 0 1000px transparent inset !important',
          '-webkit-box-shadow': '0 0 0 1000px transparent inset !important',
        },
      },
      '&:-webkit-autofill:hover': {
        WebkitTextFillColor: 'var(--template-palette-text-primary) !important',
        WebkitBoxShadow: '0 0 0 1000px transparent inset !important',
        '-webkit-box-shadow': '0 0 0 1000px transparent inset !important',
        backgroundColor: 'transparent !important',
        backgroundImage: 'none !important',
        border: 'none !important',
        outline: 'none !important',
        boxShadow: 'none !important',
        filter: 'none !important',
        '-webkit-filter': 'none !important',
        '[data-mui-color-scheme="dark"] &': {
          WebkitTextFillColor: '#ffffff !important',
          WebkitBoxShadow: '0 0 0 1000px transparent inset !important',
          '-webkit-box-shadow': '0 0 0 1000px transparent inset !important',
        },
      },
      '&:-webkit-autofill:focus': {
        WebkitTextFillColor: 'var(--template-palette-text-primary) !important',
        WebkitBoxShadow: '0 0 0 1000px transparent inset !important',
        '-webkit-box-shadow': '0 0 0 1000px transparent inset !important',
        backgroundColor: 'transparent !important',
        backgroundImage: 'none !important',
        border: 'none !important',
        outline: 'none !important',
        boxShadow: 'none !important',
        filter: 'none !important',
        '-webkit-filter': 'none !important',
        '[data-mui-color-scheme="dark"] &': {
          WebkitTextFillColor: '#ffffff !important',
          WebkitBoxShadow: '0 0 0 1000px transparent inset !important',
          '-webkit-box-shadow': '0 0 0 1000px transparent inset !important',
        },
      },
      '&:-webkit-autofill:active': {
        WebkitTextFillColor: 'var(--template-palette-text-primary) !important',
        WebkitBoxShadow: '0 0 0 1000px transparent inset !important',
        '-webkit-box-shadow': '0 0 0 1000px transparent inset !important',
        backgroundColor: 'transparent !important',
        backgroundImage: 'none !important',
        border: 'none !important',
        outline: 'none !important',
        boxShadow: 'none !important',
        filter: 'none !important',
        '-webkit-filter': 'none !important',
        '[data-mui-color-scheme="dark"] &': {
          WebkitTextFillColor: '#ffffff !important',
          WebkitBoxShadow: '0 0 0 1000px transparent inset !important',
          '-webkit-box-shadow': '0 0 0 1000px transparent inset !important',
        },
      },
    },
    
    '& input::placeholder, & textarea::placeholder': {
      color: 'var(--template-palette-text-secondary)',
      opacity: 1,
      '[data-mui-color-scheme="dark"] &': {
        color: '#a0aec0',
      },
    },
    
    '&:hover': {
      border: `2px solid ${error ? 'var(--template-palette-error-main)' : 'var(--template-palette-primary-main)'}`,
      backgroundColor: 'var(--template-palette-grey-50)',
      transform: 'translateY(-2px)',
      boxShadow: `0 8px 25px ${alpha(theme.palette.primary.main, 0.08)}`,
      '[data-mui-color-scheme="dark"] &': {
        border: `2px solid ${error ? '#e53e3e' : '#4299e1'}`,
        backgroundColor: '#3c4758',
        boxShadow: `0 8px 25px ${alpha('#4299e1', 0.08)}`,
      },
    },
    
    '&.Mui-focused': {
      border: `2px solid ${error ? 'var(--template-palette-error-main)' : 'var(--template-palette-primary-main)'}`,
      backgroundColor: 'var(--template-palette-grey-50)',
      transform: 'translateY(-2px)',
      boxShadow: `0 8px 25px ${alpha(theme.palette.primary.main, 0.12)}`,
      '[data-mui-color-scheme="dark"] &': {
        border: `2px solid ${error ? '#e53e3e' : '#4299e1'}`,
        backgroundColor: '#3c4758',
        boxShadow: `0 8px 25px ${alpha('#4299e1', 0.12)}`,
      },
    },
    
    '& .MuiOutlinedInput-notchedOutline': {
      border: 'none',
    },
  },
  
  '& .MuiInputLabel-root': {
    display: 'none',
  },
  
  '& .MuiInputAdornment-root svg': {
    color: error ? 'var(--template-palette-error-main)' : 'var(--template-palette-primary-main)',
    fontSize: '1.25rem',
    '[data-mui-color-scheme="dark"] &': {
      color: error ? '#e53e3e' : '#4299e1',
    },
  },
  
  '& .MuiFormHelperText-root': {
    color: 'var(--template-palette-error-main)',
    fontWeight: 500,
    marginLeft: '8px',
    marginTop: '8px',
    '[data-mui-color-scheme="dark"] &': {
      color: '#e53e3e',
    },
  },
}));

// Main card matching AddWorker exactly
const StepCard = styled(Box)(({ theme }) => ({
  borderRadius: '24px',
  padding: '40px',
  background: 'var(--template-palette-background-paper)',
  border: '1px solid var(--template-palette-divider)',
  boxShadow: 'var(--template-shadows-1)',
  transition: 'all 0.3s cubic-bezier(0.4, 0, 0.2, 1)',
  
  // Explicit dark mode styling
  '[data-mui-color-scheme="dark"] &': {
    background: '#1a202c',
    backgroundColor: '#1a202c',
    borderColor: 'rgba(45, 55, 72, 0.8)',
    boxShadow: '0 20px 40px rgba(0, 0, 0, 0.8)',
  },
}));

// Feature cards matching AddWorker pattern
const FeatureCard = styled(Paper)(({ theme }) => ({
  padding: '20px 16px',
  borderRadius: '16px',
  backgroundColor: 'var(--template-palette-background-paper)',
  border: '1px solid var(--template-palette-divider)',
  transition: 'all 0.3s cubic-bezier(0.4, 0, 0.2, 1)',
  height: '100%',
  
  '[data-mui-color-scheme="dark"] &': {
    backgroundColor: '#1a202c',
    borderColor: 'rgba(45, 55, 72, 0.8)',
  },
  
  '&:hover': {
    transform: 'translateY(-4px)',
    boxShadow: `0 12px 30px ${alpha(theme.palette.primary.main, 0.08)}`,
    borderColor: 'var(--template-palette-primary-main)',
    '[data-mui-color-scheme="dark"] &': {
      boxShadow: '0 12px 30px rgba(66, 153, 225, 0.15)',
      borderColor: '#4299e1',
    },
  },
}));

export default function AddStatusListCredential() {
  const theme = useTheme();
  const { mode } = useColorScheme();
  const isDark = mode === 'dark';
  const [fieldError, setFieldError] = useState('');
  const [submitting, setSubmitting] = useState(false);
  const [toast, setToast] = useState({
    open: false,
    message: '',
    severity: 'success' as 'success' | 'error'
  });
<<<<<<< HEAD
  const [vcJson, setVcJson] = useState('');
  const [reason, setReason] = useState('');
  const fileInputRef = useRef<HTMLInputElement | null>(null);
=======
  const [statusListCredential, setStatusListCredential] = useState('');
>>>>>>> 9776ba06

  const onChangeCredential = (e: React.ChangeEvent<HTMLInputElement>) => {
    setStatusListCredential(e.target.value);
    if (fieldError) setFieldError('');
  };

  const handleKeyDown = (e: React.KeyboardEvent<HTMLInputElement>) => {
    if (e.key === 'Enter') {
      e.preventDefault();
      handleSubmit();
    }
  };

  const handleToastClose = () => {
    setToast(prev => ({ ...prev, open: false }));
  };

  const showToast = (message: string, severity: 'success' | 'error') => {
    setToast({
      open: true,
      message,
      severity
    });
  };

  const handleCopyCredential = async () => {
    if (!statusListCredential) return;
    try {
      await navigator.clipboard.writeText(statusListCredential);
      showToast('StatusList credential copied to clipboard!', 'success');
    } catch {
      showToast('Failed to copy', 'error');
    }
  };

  const handleUploadClick = () => {
    fileInputRef.current?.click();
  };

  const handleFileChange = async (event: React.ChangeEvent<HTMLInputElement>) => {
    const file = event.target.files?.[0];
    if (!file) {
      return;
    }

    const allowedTypes = ['application/json', 'application/ld+json', 'text/json'];
    if (file.type && !allowedTypes.includes(file.type)) {
      showToast('Please upload a valid JSON file', 'error');
      setFieldError('Uploaded file must be JSON');
      event.target.value = '';
      return;
    }

    try {
      const text = await file.text();
      JSON.parse(text);
      setVcJson(text);
      setFieldError('');
      showToast('VC JSON loaded from file', 'success');
    } catch {
      setFieldError('Invalid JSON file');
      showToast('Uploaded file is not valid JSON', 'error');
    } finally {
      // reset the input to allow re-uploading the same file if needed
      event.target.value = '';
    }
  };

  const getOrganizationId = () => {
    // 1. Primary: check 'organizationId' (your current key)
    try {
      const orgId = localStorage.getItem('organizationId');
      if (orgId) return orgId;
    } catch {/* ignore */}

    // 2. Fallback: check 'organization' (JSON object)
    try {
      const raw = localStorage.getItem('organization');
      if (raw) {
        const obj = JSON.parse(raw);
        if (obj?.id) return obj.id;
      }
    } catch {/* ignore */}

    // 3. Other fallbacks
    const fallbacks = ['org_id', 'current_org_id'];
    for (const key of fallbacks) {
      const val = localStorage.getItem(key);
      if (val) return val;
    }

    return null;
  };

  const validateInput = () => {
    if (!statusListCredential.trim()) {
      setFieldError('Paste complete StatusList credential JSON');
      return false;
    }
    try {
      const parsed = JSON.parse(statusListCredential);
      
      // Validate this is a BitstringStatusListCredential
      const credentialType = parsed.type || [];
      const types = Array.isArray(credentialType) ? credentialType : [credentialType];
      
      if (!types.includes('BitstringStatusListCredential')) {
        setFieldError('Credential must be of type BitstringStatusListCredential');
        return false;
      }
      
      if (!parsed.id) {
        setFieldError('StatusList credential must contain an "id" field');
        return false;
      }
      if (!parsed.issuer) {
        setFieldError('StatusList credential must contain an "issuer" field');
        return false;
      }
      
      const credentialSubject = parsed.credentialSubject;
      if (!credentialSubject || typeof credentialSubject !== 'object') {
        setFieldError('StatusList credential must contain a valid credentialSubject');
        return false;
      }
      
      if (!credentialSubject.encodedList) {
        setFieldError('credentialSubject must contain an "encodedList" field');
        return false;
      }
      
      if (!parsed.issuanceDate) {
        setFieldError('StatusList credential must contain an "issuanceDate" field');
        return false;
      }
    } catch {
      setFieldError('Invalid JSON');
      return false;
    }
    setFieldError('');
    return true;
  };

  const handleSubmit = async () => {
    if (!validateInput()) return;
    setSubmitting(true);

    let parsed: any;
    try {
      parsed = JSON.parse(statusListCredential);
    } catch {
      showToast('Invalid JSON', 'error');
      setSubmitting(false);
      return;
    }

    const organization_id = getOrganizationId();
    if (!organization_id) {
      showToast('No organization selected in session', 'error');
      setSubmitting(false);
      return;
    }

    try {
      // Submit StatusList credential to backend
      const payload = {
        organization_id,
        status_list_credential: parsed
      };

      const res = await authenticatedFetch(`/organization/api/status-list-credentials/upsert/`, {
        method: 'POST',
        headers: {
          'Content-Type': 'application/json'
        },
        body: JSON.stringify(payload)
      });

      if (!res.ok) {
        const j = await res.json().catch(() => ({}));
        throw new Error(j?.detail || j?.error || 'Failed to add StatusList credential');
      }

      const result = await res.json();
      showToast(`${result.message || 'StatusList credential added successfully'}`, 'success');
      setStatusListCredential('');
    } catch (e: any) {
      console.error('AddStatusListCredential submission error:', e);
      showToast(e?.message || 'Failed to add StatusList credential', 'error');
    } finally {
      setSubmitting(false);
    }
  };

  return (
    <AppTheme>
      <SidebarProvider>
        <CssBaseline enableColorScheme />
        <Box sx={{ display: 'flex' }}>
          <SideMenu />
          <AppNavbar />
          {/* Main content */}
          <Box
            component="main"
            sx={(theme) => ({
              flexGrow: 1,
              backgroundColor: theme.vars
                ? `rgba(${theme.vars.palette.background.defaultChannel} / 1)`
                : alpha(theme.palette.background.default, 1),
              overflow: 'auto',
              minHeight: '100vh',
            })}
          >
            <Stack
              spacing={2}
              sx={{
                alignItems: 'center',
                mx: 3,
                pb: 5,
                mt: { xs: 8, md: 0 },
              }}
            >
              <Header />
              
              {/* Page Content */}
              <Box sx={{ width: '100%', maxWidth: 900 }}>
                <Stack spacing={4}>
                  {/* Page Header */}
                  <Box sx={{ textAlign: 'center', py: 2 }}>
                    <Box sx={{ mb: 2 }}>
                      <BlockIcon sx={{ 
                        fontSize: 64, 
                        color: isDark ? '#e53e3e' : 'error.main', 
                        mb: 2,
                        animation: 'pulse 2s infinite',
                        '@keyframes pulse': {
                          '0%, 100%': {
                            opacity: 1,
                          },
                          '50%': {
                            opacity: 0.7,
                          },
                        },
                      }} />
                      <Typography variant="h3" sx={{ fontWeight: 800, color: isDark ? '#ffffff' : 'text.primary', mb: 1 }}>
                        ADD STATUS LIST CREDENTIAL
                      </Typography>
                      <Typography variant="h6" sx={{ color: isDark ? '#a0aec0' : 'text.secondary', fontWeight: 400 }}>
                        Add a BitstringStatusList credential for offline revocation checks
                      </Typography>
                    </Box>
                  </Box>

                  {/* Info Cards */}
                  <Grid container spacing={3} sx={{ mb: 4 }}>
                    <Grid size={{ xs: 12, md: 4 }}>
                      <FeatureCard>
                        <Box sx={{ textAlign: 'center' }}>
                          <SecurityIcon sx={{ fontSize: 40, color: isDark ? '#e53e3e' : 'error.main', mb: 2 }} />
                          <Typography variant="h6" sx={{ fontWeight: 600, mb: 1, color: isDark ? '#ffffff' : 'text.primary' }}>
                            Status List Security
                          </Typography>
                          <Typography variant="body2" sx={{ color: isDark ? '#a0aec0' : 'text.secondary' }}>
                            Secure BitstringStatusList credentials for efficient revocation checks
                          </Typography>
                        </Box>
                      </FeatureCard>
                    </Grid>
                    <Grid size={{ xs: 12, md: 4 }}>
                      <FeatureCard>
                        <Box sx={{ textAlign: 'center' }}>
                          <VerifiedIcon sx={{ fontSize: 40, color: isDark ? '#48bb78' : 'success.main', mb: 2 }} />
                          <Typography variant="h6" sx={{ fontWeight: 600, mb: 1, color: isDark ? '#ffffff' : 'text.primary' }}>
                            Offline Ready
                          </Typography>
                          <Typography variant="body2" sx={{ color: isDark ? '#a0aec0' : 'text.secondary' }}>
                            Check credential status using cached StatusList without internet
                          </Typography>
                        </Box>
                      </FeatureCard>
                    </Grid>
                    <Grid size={{ xs: 12, md: 4 }}>
                      <FeatureCard>
                        <Box sx={{ textAlign: 'center' }}>
                          <WarningIcon sx={{ fontSize: 40, color: isDark ? '#ed8936' : 'warning.main', mb: 2 }} />
                          <Typography variant="h6" sx={{ fontWeight: 600, mb: 1, color: isDark ? '#ffffff' : 'text.primary' }}>
                            W3C Standard
                          </Typography>
                          <Typography variant="body2" sx={{ color: isDark ? '#a0aec0' : 'text.secondary' }}>
                            Uses BitstringStatusList standard for efficient status management
                          </Typography>
                        </Box>
                      </FeatureCard>
                    </Grid>
                  </Grid>

                  {/* Form Container - Matching AddWorker exactly */}
                  <StepCard>
                    <Stack spacing={4}>
                      <Box sx={{ textAlign: 'center', mb: 3 }}>
                        <BlockIcon sx={{ fontSize: 48, color: isDark ? '#e53e3e' : 'error.main', mb: 2 }} />
                        <Typography variant="h5" sx={{ fontWeight: 700, mb: 1, color: isDark ? '#ffffff' : 'text.primary' }}>
                          Enter StatusList Credential
                        </Typography>
                        <Typography variant="body1" sx={{ color: isDark ? '#a0aec0' : 'text.secondary' }}>
<<<<<<< HEAD
                          Paste or upload the complete VC JSON to add it to the revocation list
=======
                          Paste the complete BitstringStatusList credential JSON
>>>>>>> 9776ba06
                        </Typography>
                      </Box>

                      <Grid container spacing={3}>
                        <Grid size={{ xs: 12 }}>
                          <StyledTextField
                            required
                            fullWidth
                            multiline
                            rows={1}
                            value={statusListCredential}
                            onChange={onChangeCredential}
                            onKeyDown={handleKeyDown}
                            placeholder='Paste complete StatusList credential JSON starting with {"@context": [...], "id": "...", "type": ["VerifiableCredential", "BitstringStatusListCredential"], ...} *'
                            error={!!fieldError}
                            helperText={fieldError || 'Paste the entire BitstringStatusList credential JSON object. The system will extract the status list information.'}
                            InputProps={{
                              startAdornment: (
                                <InputAdornment position="start">
                                  <IconButton
                                    edge="end"
                                    sx={{ 
                                      color: isDark ? '#a0aec0' : 'text.secondary',
                                      backgroundColor: 'transparent !important',
                                      border: 'none !important',
                                      boxShadow: 'none !important',
                                      padding: '8px',
                                      margin: 0,
                                      '&:hover': { 
                                        color: isDark ? '#e53e3e' : 'error.main',
                                        backgroundColor: 'transparent !important',
                                        boxShadow: 'none !important',
                                      },
                                      '&:focus': {
                                        backgroundColor: 'transparent !important',
                                        boxShadow: 'none !important',
                                        outline: 'none',
                                      },
                                      '&:active': {
                                        backgroundColor: 'transparent !important',
                                        boxShadow: 'none !important',
                                      },
                                      '& .MuiTouchRipple-root': {
                                        display: 'none',
                                      }
                                    }}
                                  >
                                    <BlockIcon />
                                  </IconButton>
                                </InputAdornment>
                              ),
<<<<<<< HEAD
                              endAdornment: (
                                <InputAdornment position="end">
                                  <IconButton
                                    onClick={handleUploadClick}
=======
                              endAdornment: statusListCredential && (
                                <InputAdornment position="end">
                                  <IconButton
                                    onClick={handleCopyCredential}
>>>>>>> 9776ba06
                                    edge="end"
                                    aria-label="Upload VC JSON file"
                                    sx={{ 
                                      color: isDark ? '#a0aec0' : 'text.secondary',
                                      backgroundColor: 'transparent !important',
                                      border: 'none !important',
                                      boxShadow: 'none !important',
                                      padding: '8px',
                                      margin: 0,
                                      '&:hover': { 
                                        color: isDark ? '#4299e1' : 'primary.main',
                                        backgroundColor: 'transparent !important',
                                        boxShadow: 'none !important',
                                      },
                                      '&:focus': {
                                        backgroundColor: 'transparent !important',
                                        boxShadow: 'none !important',
                                        outline: 'none',
                                      },
                                      '&:active': {
                                        backgroundColor: 'transparent !important',
                                        boxShadow: 'none !important',
                                      },
                                      '& .MuiTouchRipple-root': {
                                        display: 'none',
                                      }
                                    }}
                                  >
                                    <UploadFileIcon />
                                  </IconButton>
                                  {vcJson && (
                                    <IconButton
                                      onClick={handleCopyVc}
                                      edge="end"
                                      aria-label="Copy VC JSON"
                                      sx={{ 
                                        color: isDark ? '#a0aec0' : 'text.secondary',
                                        backgroundColor: 'transparent !important',
                                        border: 'none !important',
                                        boxShadow: 'none !important',
                                        padding: '8px',
                                        margin: 0,
                                        '&:hover': { 
                                          color: isDark ? '#4299e1' : 'primary.main',
                                          backgroundColor: 'transparent !important',
                                          boxShadow: 'none !important',
                                        },
                                        '&:focus': {
                                          backgroundColor: 'transparent !important',
                                          boxShadow: 'none !important',
                                          outline: 'none',
                                        },
                                        '&:active': {
                                          backgroundColor: 'transparent !important',
                                          boxShadow: 'none !important',
                                        },
                                        '& .MuiTouchRipple-root': {
                                          display: 'none',
                                        }
                                      }}
                                    >
                                      <ContentCopyIcon />
                                    </IconButton>
                                  )}
                                </InputAdornment>
                              ),
                            }}
                            sx={{
                              '& .MuiOutlinedInput-root': {
                                minHeight: '260px',
                                maxHeight: '400px',
                                alignItems: 'flex-start',
                                position: 'relative',
                                
                                // Better adornment positioning
                                '& .MuiInputAdornment-positionStart': {
                                  position: 'absolute',
                                  top: '16px',
                                  left: '14px',
                                  zIndex: 1,
                                  margin: 0,
                                },
                                '& .MuiInputAdornment-positionEnd': {
                                  position: 'absolute',
                                  top: '16px',
                                  right: '14px',
                                  zIndex: 1,
                                  margin: 0,
                                },
                                
                                '& textarea': {
                                  fontFamily: 'ui-monospace, SFMono-Regular, "SF Mono", Monaco, Consolas, "Liberation Mono", "Courier New", monospace',
                                  fontSize: '0.875rem',
                                  lineHeight: 1.6,
                                  color: isDark ? '#e2e8f0 !important' : 'inherit',
                                  resize: 'vertical',
                                  minHeight: '220px',
                                  maxHeight: '360px',
                                  width: '100% !important',
                                  maxWidth: '100% !important',
                                  boxSizing: 'border-box !important',
                                  padding: '16px 50px 6px 50px !important', // Reserve space for icons
                                  border: 'none',
                                  outline: 'none',
                                  overflowY: 'auto',
                                  overflowX: 'hidden',
                                  wordWrap: 'break-word',
                                  wordBreak: 'break-word',
                                  whiteSpace: 'pre-wrap',
                                  
                                  // Hide scrollbar completely but keep scroll functionality
                                  scrollbarWidth: 'none', // Firefox
                                  msOverflowStyle: 'none', // IE and Edge
                                  
                                  '&::-webkit-scrollbar': {
                                    display: 'none', // Chrome, Safari, Opera
                                  },
                                  
                                  '&::placeholder': {
                                    color: isDark ? '#a0aec0 !important' : 'inherit',
                                    opacity: 1,
                                  },
                                },
                              },
                            }}
                          />
                          <input
                            ref={fileInputRef}
                            type="file"
                            accept="application/json,application/ld+json,.json"
                            hidden
                            onChange={handleFileChange}
                          />
                        </Grid>
                      </Grid>

                      {/* Submit Button - Matching AddWorker exactly */}
                      <Box sx={{ 
                        display: 'flex', 
                        justifyContent: 'center', 
                        mt: 4, 
                        pt: 3, 
                        borderTop: `1px solid ${isDark ? '#4a5568' : theme.palette.divider}` 
                      }}>
                        <Button
                          onClick={handleSubmit}
                          variant="contained"
                          disabled={submitting || !statusListCredential.trim()}
                          startIcon={<BlockIcon />}
                          sx={{
                            borderRadius: '12px',
                            px: 4,
                            py: 1.5,
                            textTransform: 'none',
                            fontWeight: 600,
                            fontSize: '1rem',
                            background: isDark 
                              ? 'linear-gradient(135deg, #e53e3e 0%, #c53030 100%)'
                              : `linear-gradient(135deg, ${theme.palette.error.main} 0%, ${theme.palette.error.dark} 100%)`,
                            color: '#ffffff',
                            boxShadow: `0 8px 25px ${alpha(isDark ? '#e53e3e' : theme.palette.error.main, 0.25)}`,
                            outline: 'none',
                            border: 'none',
                            '&:hover': {
                              background: isDark
                                ? 'linear-gradient(135deg, #c53030 0%, #9b2c2c 100%)'
                                : `linear-gradient(135deg, ${theme.palette.error.dark} 0%, ${theme.palette.error.main} 100%)`,
                              transform: 'translateY(-2px)',
                              boxShadow: `0 12px 35px ${alpha(isDark ? '#c53030' : theme.palette.error.main, 0.35)}`,
                            },
                            '&:disabled': {
                              background: isDark ? '#4a5568' : theme.palette.grey[300],
                              color: isDark ? '#a0aec0' : theme.palette.grey[500],
                              boxShadow: 'none',
                              transform: 'none',
                            },
                          }}
                        >
                          {submitting ? 'Adding StatusList Credential...' : 'Add StatusList Credential'}
                        </Button>
                      </Box>
                    </Stack>
                  </StepCard>
                </Stack>
              </Box>
            </Stack>
          </Box>
        </Box>

        {/* Toast Notifications */}
        <Snackbar
          open={toast.open}
          autoHideDuration={6000}
          onClose={handleToastClose}
          anchorOrigin={{ vertical: 'top', horizontal: 'right' }}
        >
          <Alert
            onClose={handleToastClose}
            severity={toast.severity}
            variant="filled"
            sx={{
              width: '100%',
              borderRadius: '12px',
              fontWeight: 600,
              fontSize: '1rem',
              boxShadow: '0 8px 25px rgba(0, 0, 0, 0.15)',
            }}
          >
            {toast.message}
          </Alert>
        </Snackbar>
      </SidebarProvider>
    </AppTheme>
  );
}<|MERGE_RESOLUTION|>--- conflicted
+++ resolved
@@ -239,13 +239,8 @@
     message: '',
     severity: 'success' as 'success' | 'error'
   });
-<<<<<<< HEAD
-  const [vcJson, setVcJson] = useState('');
-  const [reason, setReason] = useState('');
+  const [statusListCredential, setStatusListCredential] = useState('');
   const fileInputRef = useRef<HTMLInputElement | null>(null);
-=======
-  const [statusListCredential, setStatusListCredential] = useState('');
->>>>>>> 9776ba06
 
   const onChangeCredential = (e: React.ChangeEvent<HTMLInputElement>) => {
     setStatusListCredential(e.target.value);
@@ -551,11 +546,7 @@
                           Enter StatusList Credential
                         </Typography>
                         <Typography variant="body1" sx={{ color: isDark ? '#a0aec0' : 'text.secondary' }}>
-<<<<<<< HEAD
-                          Paste or upload the complete VC JSON to add it to the revocation list
-=======
                           Paste the complete BitstringStatusList credential JSON
->>>>>>> 9776ba06
                         </Typography>
                       </Box>
 
@@ -607,17 +598,10 @@
                                   </IconButton>
                                 </InputAdornment>
                               ),
-<<<<<<< HEAD
-                              endAdornment: (
+                              endAdornment: statusListCredential && (
                                 <InputAdornment position="end">
                                   <IconButton
                                     onClick={handleUploadClick}
-=======
-                              endAdornment: statusListCredential && (
-                                <InputAdornment position="end">
-                                  <IconButton
-                                    onClick={handleCopyCredential}
->>>>>>> 9776ba06
                                     edge="end"
                                     aria-label="Upload VC JSON file"
                                     sx={{ 
