{
  "name": "worker-pwa",
  "private": true,
  "version": "0.0.0",
  "type": "module",
  "scripts": {
    "dev": "vite",
    "build": "tsc -b && vite build",
    "lint": "eslint .",
    "preview": "vite preview"
  },
  "dependencies": {
    "@emotion/react": "^11.14.0",
    "@emotion/styled": "^11.14.1",
    "@inji-offline-verify/shared-auth": "workspace:*",
    "@inji-offline-verify/shared-ui": "workspace:*",
    "@mui/icons-material": "^7.3.2",
    "@mui/material": "^7.3.2",
    "react": "^19.1.1",
    "react-dom": "^19.1.1",
<<<<<<< HEAD
    "react-router-dom": "^7.8.2",
    "@inji-offline-verify/shared-ui": "workspace:*",
    "@inji-offline-verify/shared-auth": "workspace:*",
    "@mosip/react-inji-verify-sdk": "workspace:*"
=======
    "react-router-dom": "^7.8.2"
>>>>>>> 8c81072a
  },
  "devDependencies": {
    "@eslint/js": "^9.32.0",
    "@nx/js": "21.5.1",
    "@types/node": "^22.18.1",
    "@types/react": "^19.1.9",
    "@types/react-dom": "^19.1.7",
    "@vitejs/plugin-react": "^4.3.1",
    "eslint": "^9.32.0",
    "eslint-plugin-react-hooks": "^5.2.0",
    "eslint-plugin-react-refresh": "^0.4.20",
    "globals": "^16.3.0",
    "typescript": "~5.8.3",
    "typescript-eslint": "^8.39.0",
    "vite": "^7.1.0",
    "vite-plugin-pwa": "^1.0.3"
  }
}<|MERGE_RESOLUTION|>--- conflicted
+++ resolved
@@ -18,14 +18,10 @@
     "@mui/material": "^7.3.2",
     "react": "^19.1.1",
     "react-dom": "^19.1.1",
-<<<<<<< HEAD
     "react-router-dom": "^7.8.2",
     "@inji-offline-verify/shared-ui": "workspace:*",
     "@inji-offline-verify/shared-auth": "workspace:*",
     "@mosip/react-inji-verify-sdk": "workspace:*"
-=======
-    "react-router-dom": "^7.8.2"
->>>>>>> 8c81072a
   },
   "devDependencies": {
     "@eslint/js": "^9.32.0",
