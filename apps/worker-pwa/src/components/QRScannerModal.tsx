import React, { useState, useEffect } from 'react';
import {
  Dialog,
  DialogContent,
  DialogTitle,
  Box,
  Typography,
  IconButton,
  Paper,
  Button,
  Badge,
  Avatar,
  Chip,
} from '@mui/material';
<<<<<<< HEAD
import { Close, QrCodeScanner } from '@mui/icons-material';
=======
import { Close, QrCodeScanner, CheckCircle, Error as ErrorIcon, Warning } from '@mui/icons-material';
>>>>>>> d229c1a1
import { QRCodeVerification } from '@mosip/react-inji-verify-sdk';
import { VerificationResult } from '@mosip/react-inji-verify-sdk';
import { CredentialFormat } from '@mosip/react-inji-verify-sdk';
import VerificationResultModal from './VerificationResultModal';
import { WorkerCacheService } from '../services/WorkerCacheService';
import { useVCStorage } from '../context/VCStorageContext';
import { v4 as uuidv4 } from 'uuid';

// Helper to create a simple hash
async function createHash(data: string) {
  const buffer = new TextEncoder().encode(data);
  const hashBuffer = await crypto.subtle.digest('SHA-256', buffer);
  const hashArray = Array.from(new Uint8Array(hashBuffer));
  return hashArray.map(b => b.toString(16).padStart(2, '0')).join('');
}

interface QRScannerModalProps {
  open: boolean;
  onClose: () => void;
  onResult: (result: any) => void;
}

interface ScannedVC {
  id: string;
  timestamp: number;
  result: VerificationResult;
  credential?: any;
}

export default function QRScannerModal({ open, onClose, onResult }: QRScannerModalProps) {
  const [scannerStarted, setScannerStarted] = useState(false);
  const [verificationResult, setVerificationResult] = useState<VerificationResult | null>(null);
  const [showResult, setShowResult] = useState(false);
  const [cacheReady, setCacheReady] = useState(false);
<<<<<<< HEAD
  const { storeVerificationResult } = useVCStorage();
=======
  const [scannedVCs, setScannedVCs] = useState<ScannedVC[]>([]);
  const [selectedVCForView, setSelectedVCForView] = useState<VerificationResult | null>(null);
  const [scannerKey, setScannerKey] = useState(0); // For forcing fresh scanner instances
>>>>>>> d229c1a1

  // Check cache status when modal opens
  useEffect(() => {
    if (open) {
      checkCacheStatus();
    }
  }, [open]);

  const checkCacheStatus = async () => {
    try {
      // Check if cache has any data using SDK
      const stats = WorkerCacheService.getCacheStats();
      setCacheReady(true); // Assuming if stats are retrieved, cache is usable
      console.log('Cache status:', stats);
    } catch (error) {
      console.error('Failed to check cache status:', error);
      setCacheReady(false);
    }
  };

  const handleStartScanning = async () => {
    // Use a short timeout to allow the dialog's layout to stabilize
    // before mounting the scanner component. This prevents the negative width error.
    setTimeout(() => {
      setScannerStarted(true);
    }, 50);
  };

  const handleVerificationResult = async (result: VerificationResult) => {
    console.log('Verification result received:', result);
    
    const payload = (result as any).payload || {};
    const vc_hash = await createHash(JSON.stringify(payload));

    // Create an object that matches the VerificationLog model for storage
    const verificationData = {
      uuid: uuidv4(),
      verification_status: result.verificationStatus ? "SUCCESS" : "FAILED",
      verified_at: new Date().toISOString(),
      vc_hash: vc_hash,
      credential_subject: payload.credentialSubject || null,
      error_message: result.verificationStatus ? null : result.verificationMessage,
      synced: false
    };

    // Store in VCStorageContext (which uses our dbService)
    try {
      await storeVerificationResult(verificationData);
      console.log('✅ Stored in VCStorageContext successfully', verificationData);
    } catch (e) {
      console.error('❌ Failed to store in VCStorage:', e);
    }
    
    // Add to scanned VCs list
    const newScannedVC: ScannedVC = {
      id: `vc_${Date.now()}_${Math.random().toString(36).substr(2, 9)}`,
      timestamp: Date.now(),
      result,
      credential: null // Could store credential data if needed
    };
    
    setScannedVCs(prev => [...prev, newScannedVC]);
    setVerificationResult(result);
    setShowResult(true);
    // Keep scanner running - don't set setScannerStarted(false)
    onResult(result);
  };

  const handleError = async (error: Error) => {
    console.error('QR Scanner error:', error);
    const errorResult = new VerificationResult(false, error.message, 'SCAN_ERROR');
    
    // Create an error object for storage
    const errorData = {
      uuid: uuidv4(),
      verification_status: "FAILED",
      verified_at: new Date().toISOString(),
      vc_hash: null,
      credential_subject: null,
      error_message: error.message,
      synced: false
    };

    // Store error result in VCStorageContext
    try {
      await storeVerificationResult(errorData);
      console.log('✅ Stored error in VCStorageContext', errorData);
    } catch (e) {
      console.error('❌ Failed to store error in VCStorage:', e);
    }
    
    setVerificationResult(errorResult);
    setShowResult(true);
    // Keep scanner running even on error - don't stop scanning
  };

  const handleCloseResult = () => {
    setShowResult(false);
    setVerificationResult(null);
    setSelectedVCForView(null);
    
    // Silently restart scanner with new instance
    setTimeout(() => {
      setScannerKey(prev => prev + 1);
    }, 100); // Small delay to ensure popup fully closes
    
    console.log('Result popup closed, scanner will restart...');
  };

  const handleClose = () => {
    setScannerStarted(false);
    setVerificationResult(null);
    setShowResult(false);
    setScannedVCs([]); // Clear scanned VCs when modal closes
    setSelectedVCForView(null);
    setScannerKey(0); // Reset scanner key
    onClose();
  };

  const handleVCThumbnailClick = (vc: ScannedVC) => {
    setSelectedVCForView(vc.result);
    setShowResult(true);
  };

  const getVCIcon = (result: VerificationResult) => {
    if (!result.verificationStatus) return <ErrorIcon />;
    
    const isExpired = result.verificationErrorCode === 'VC_EXPIRED' || result.verificationErrorCode === 'EXPIRED';
    return isExpired ? <Warning /> : <CheckCircle />;
  };

  const getVCColor = (result: VerificationResult) => {
    if (!result.verificationStatus) return '#ef4444';
    
    const isExpired = result.verificationErrorCode === 'VC_EXPIRED' || result.verificationErrorCode === 'EXPIRED';
    return isExpired ? '#f59e0b' : '#10b981';
  };

  return (
    <>
      <Dialog
        open={open}
        onClose={handleClose}
        maxWidth="sm"
        fullWidth
        PaperProps={{
          sx: {
            borderRadius: 3,
            minHeight: '500px',
            backgroundColor: 'background.paper',
            backgroundImage: 'none', // Remove default MUI background gradient in dark mode
          },
        }}
      >
        <DialogTitle sx={{ p: 2, pb: 1 }}>
          <Box sx={{ display: 'flex', alignItems: 'center', justifyContent: 'space-between' }}>
            <Box sx={{ display: 'flex', alignItems: 'center', gap: 1 }}>
              <QrCodeScanner sx={{ color: 'primary.main' }} />
              <Typography variant="h6" component="span">
                Scan QR Codes
              </Typography>
              {scannedVCs.length > 0 && (
                <Badge badgeContent={scannedVCs.length} color="primary" sx={{ ml: 1 }} />
              )}
            </Box>
            <IconButton onClick={handleClose} size="small">
              <Close />
            </IconButton>
          </Box>
        </DialogTitle>

        <DialogContent sx={{ p: 3, display: 'flex', alignItems: 'center', justifyContent: 'center' }}>
          {!scannerStarted ? (
            // Scanner Preview UI
            <Box sx={{ textAlign: 'center', width: '100%' }}>
              <Paper
                sx={{
                  border: '2px dashed',
                  borderColor: 'primary.main',
                  borderRadius: 3,
                  p: { xs: 3, sm: 6 },
                  mb: 3,
                  backgroundColor: (theme) => 
                    theme.palette.mode === 'dark' 
                      ? 'rgba(59, 130, 246, 0.08)' 
                      : 'rgba(59, 130, 246, 0.04)',
                }}
              >
                <Box
                  sx={{
                    width: 80,
                    height: 80,
                    borderRadius: 2,
                    background: 'linear-gradient(135deg, #3b82f6 0%, #1d4ed8 100%)',
                    display: 'flex',
                    alignItems: 'center',
                    justifyContent: 'center',
                    margin: '0 auto 24px',
                  }}
                >
                  <QrCodeScanner sx={{ fontSize: 40, color: 'white' }} />
                </Box>
                
                <Typography variant="h5" gutterBottom sx={{ color: 'primary.main', fontWeight: 600 }}>
                  Camera Scanner
                </Typography>
                
                <Typography variant="body1" color="text.secondary" gutterBottom>
                  Scan multiple QR codes in sequence using Inji Verify SDK
                </Typography>
                
                <Typography variant="body2" color="text.secondary">
                  Position each QR code within the camera frame. Results will appear as thumbnails below.
                </Typography>
<<<<<<< HEAD
=======

                {/* Cache status indicator */}
                {!cacheReady && (
                  <Typography 
                    variant="caption" 
                    sx={{ 
                      display: 'block', 
                      mt: 2,
                      color: (theme) => 
                        theme.palette.mode === 'dark' 
                          ? '#ffb74d' 
                          : 'warning.main',
                      backgroundColor: (theme) => 
                        theme.palette.mode === 'dark' 
                          ? 'rgba(255, 183, 77, 0.1)' 
                          : 'rgba(255, 152, 0, 0.1)',
                      p: 1,
                      borderRadius: 1,
                      border: (theme) => 
                        theme.palette.mode === 'dark' 
                          ? '1px solid rgba(255, 183, 77, 0.3)' 
                          : '1px solid rgba(255, 152, 0, 0.3)',
                    }}
                  >
                    ⚠️ Cache not ready - verification may require network
                  </Typography>
                )}
>>>>>>> d229c1a1
              </Paper>

              <Box sx={{ display: 'flex', gap: 2, justifyContent: 'center' }}>
                <Button 
                  variant="outlined" 
                  onClick={handleClose}
                  sx={{ 
                    borderRadius: '20px', 
                    minWidth: 100,
                    fontWeight: 600,
                    borderColor: (theme) => 
                      theme.palette.mode === 'dark' 
                        ? 'rgba(255, 255, 255, 0.3)' 
                        : undefined,
                    color: (theme) => 
                      theme.palette.mode === 'dark' 
                        ? 'rgba(255, 255, 255, 0.9)' 
                        : undefined,
                    '&:hover': {
                      borderColor: (theme) => 
                        theme.palette.mode === 'dark' 
                          ? 'rgba(255, 255, 255, 0.5)' 
                          : undefined,
                      backgroundColor: (theme) => 
                        theme.palette.mode === 'dark' 
                          ? 'rgba(255, 255, 255, 0.05)' 
                          : undefined,
                    }
                  }}
                >
                  Cancel
                </Button>
                <Button 
                  variant="contained" 
                  onClick={handleStartScanning}
                  sx={{ 
                    borderRadius: '20px', 
                    minWidth: 120,
                    fontWeight: 600,
                    color: 'white',
                    background: (theme) => 
                      theme.palette.mode === 'dark' 
                        ? 'linear-gradient(135deg, #1976d2 0%, #1565c0 100%)'
                        : 'linear-gradient(135deg, #374151 0%, #1f2937 100%)',
                    '&:hover': {
                      opacity: 0.9,
                      transform: 'translateY(-1px)',
                      background: (theme) => 
                        theme.palette.mode === 'dark' 
                          ? 'linear-gradient(135deg, #1976d2 0%, #1565c0 100%)'
                          : 'linear-gradient(135deg, #374151 0%, #1f2937 100%)',
                    },
                    '&:active': {
                      background: (theme) => 
                        theme.palette.mode === 'dark' 
                          ? 'linear-gradient(135deg, #1976d2 0%, #1565c0 100%)'
                          : 'linear-gradient(135deg, #374151 0%, #1f2937 100%)',
                    },
                    '&:focus': {
                      background: (theme) => 
                        theme.palette.mode === 'dark' 
                          ? 'linear-gradient(135deg, #1976d2 0%, #1565c0 100%)'
                          : 'linear-gradient(135deg, #374151 0%, #1f2937 100%)',
                    },
                    boxShadow: (theme) => 
                      theme.palette.mode === 'dark' 
                        ? '0 4px 12px rgba(25, 118, 210, 0.3)'
                        : '0 4px 12px rgba(55, 65, 81, 0.3)',
                  }}
                >
                  Start Scanning
                </Button>
              </Box>
            </Box>
          ) : (
<<<<<<< HEAD
            // Actual QR Scanner using SDK
            <Box sx={{position: 'relative', minHeight: '400px' }}>
              <QRCodeVerification
                mode="offline"
                onVerificationResult={handleVerificationResult}
                onError={handleError}
                credentialFormat={CredentialFormat.LDP_VC}
                isEnableUpload={false}
                isEnableScan={true}
                isEnableZoom={true}
              />
=======
            // Actual QR Scanner using SDK with Gallery
            <Box sx={{ position: 'relative' }}>
              {/* Scanner Area */}
              <Box sx={{ minHeight: '400px', mb: 2, position: 'relative' }}>
                <QRCodeVerification
                  key={`scanner-${scannerKey}`} // Fresh instance each time
                  mode="offline"  // Use offline mode to leverage SDK cache
                  onVerificationResult={handleVerificationResult}
                  onError={handleError}
                  credentialFormat={CredentialFormat.LDP_VC}
                  isEnableUpload={false}
                  isEnableScan={true}
                  isEnableZoom={true}
                />
              </Box>

              {/* Scanned VCs Counter and Actions */}
              {scannedVCs.length > 0 && (
                <Box sx={{ 
                  mb: 2, 
                  p: 2,
                  display: 'flex', 
                  justifyContent: 'space-between', 
                  alignItems: 'center',
                  backgroundColor: (theme) => 
                    theme.palette.mode === 'dark' 
                      ? 'rgba(255, 255, 255, 0.02)' 
                      : 'rgba(0, 0, 0, 0.02)',
                  borderRadius: 2,
                  border: (theme) => 
                    theme.palette.mode === 'dark' 
                      ? '1px solid rgba(255, 255, 255, 0.08)' 
                      : '1px solid rgba(0, 0, 0, 0.08)',
                }}>
                  <Badge badgeContent={scannedVCs.length} color="primary">
                    <Chip 
                      label={`${scannedVCs.length} VC${scannedVCs.length > 1 ? 's' : ''} Scanned`}
                      color="primary"
                      variant="outlined"
                      sx={{
                        backgroundColor: (theme) => 
                          theme.palette.mode === 'dark' 
                            ? 'rgba(59, 130, 246, 0.1)' 
                            : 'rgba(59, 130, 246, 0.05)',
                        fontWeight: 600,
                      }}
                    />
                  </Badge>
                  <Button 
                    variant="outlined" 
                    size="small" 
                    onClick={handleClose}
                    sx={{ 
                      borderRadius: '20px',
                      borderColor: (theme) => 
                        theme.palette.mode === 'dark' 
                          ? 'rgba(255, 255, 255, 0.3)' 
                          : undefined,
                      color: (theme) => 
                        theme.palette.mode === 'dark' 
                          ? 'rgba(255, 255, 255, 0.9)' 
                          : undefined,
                      '&:hover': {
                        borderColor: (theme) => 
                          theme.palette.mode === 'dark' 
                            ? 'rgba(255, 255, 255, 0.5)' 
                            : undefined,
                        backgroundColor: (theme) => 
                          theme.palette.mode === 'dark' 
                            ? 'rgba(255, 255, 255, 0.05)' 
                            : undefined,
                      }
                    }}
                  >
                    Done
                  </Button>
                </Box>
              )}

              {/* Scanned VCs Gallery - Photo App Style - FIXED FOR DARK MODE */}
              {scannedVCs.length > 0 && (
                <Box
                  sx={{
                    p: 2,
                    backgroundColor: '#f8fafc', // Default light mode
                    borderRadius: 2,
                    maxHeight: '120px',
                    overflowY: 'auto',
                    border: '1px solid rgba(0, 0, 0, 0.08)',
                    scrollbarWidth: 'none',
                    '&::-webkit-scrollbar': { display: 'none' },
                    '[data-mui-color-scheme="dark"] &': {
                      backgroundColor: '#1a1a1a !important',
                      color: '#ffffff !important',
                      border: '1px solid rgba(255, 255, 255, 0.2)',
                    },
                  }}
                >
                  <Typography 
                    variant="subtitle2" 
                    gutterBottom 
                    sx={{ 
                      fontWeight: 600, 
                      mb: 1.5,
                      color: '#1f2937', // Default light mode
                      '[data-mui-color-scheme="dark"] &': {
                        color: '#ffffff !important',
                      },
                    }}
                  >
                    Scanned Credentials
                  </Typography>
                  <Box sx={{ 
                    display: 'flex', 
                    gap: 1.5, 
                    flexWrap: 'wrap',
                    justifyContent: 'flex-start',
                  }}>
                    {scannedVCs.map((vc, index) => (
                      <Box key={vc.id}>
                        <Box
                          onClick={() => handleVCThumbnailClick(vc)}
                          sx={{
                            position: 'relative',
                            cursor: 'pointer',
                            borderRadius: 1,
                            overflow: 'hidden',
                            border: '2px solid',
                            borderColor: getVCColor(vc.result),
                            transition: 'all 0.2s ease',
                            boxShadow: (theme) => 
                              theme.palette.mode === 'dark' 
                                ? '0 4px 12px rgba(0,0,0,0.5)' // Stronger shadow for dark mode
                                : '0 2px 8px rgba(0,0,0,0.12)',
                            '&:hover': {
                              transform: 'scale(1.05)',
                              boxShadow: (theme) => 
                                theme.palette.mode === 'dark' 
                                  ? '0 8px 24px rgba(0,0,0,0.6)' // Even stronger shadow on hover in dark mode
                                  : '0 4px 16px rgba(0,0,0,0.2)',
                            }
                          }}
                        >
                          {/* Thumbnail Avatar */}
                          <Avatar
                            sx={{
                              width: 60,
                              height: 60,
                              backgroundColor: getVCColor(vc.result),
                              fontSize: '0.75rem',
                              fontWeight: 'bold',
                              color: 'white',
                              boxShadow: (theme) => 
                                theme.palette.mode === 'dark' 
                                  ? '0 2px 8px rgba(0,0,0,0.4)' 
                                  : '0 2px 8px rgba(0,0,0,0.1)',
                            }}
                          >
                            {index + 1}
                          </Avatar>
                          
                          {/* Status Icon Overlay */}
                          <Box
                            sx={{
                              position: 'absolute',
                              top: -2,
                              right: -2,
                              backgroundColor: (theme) => 
                                theme.palette.mode === 'dark' 
                                  ? 'rgba(20, 20, 20, 0.95)' // Dark background for icon in dark mode
                                  : 'rgba(255, 255, 255, 0.95)',
                              borderRadius: '50%',
                              p: 0.25,
                              boxShadow: (theme) => 
                                theme.palette.mode === 'dark' 
                                  ? '0 2px 6px rgba(0,0,0,0.6)' 
                                  : '0 2px 4px rgba(0,0,0,0.1)',
                              border: (theme) => 
                                theme.palette.mode === 'dark' 
                                  ? '1px solid rgba(255, 255, 255, 0.1)' // Subtle border in dark mode
                                  : 'none',
                            }}
                          >
                            {React.cloneElement(getVCIcon(vc.result), {
                              sx: { fontSize: 16, color: getVCColor(vc.result) }
                            })}
                          </Box>
                        </Box>
                      </Box>
                    ))}
                  </Box>
                </Box>
              )}
>>>>>>> d229c1a1
            </Box>
          )}
        </DialogContent>
      </Dialog>

      {/* Verification Result Modal */}
      <VerificationResultModal
        open={showResult}
        onClose={handleCloseResult}
        result={selectedVCForView || verificationResult}
      />
    </>
  );
}<|MERGE_RESOLUTION|>--- conflicted
+++ resolved
@@ -12,11 +12,7 @@
   Avatar,
   Chip,
 } from '@mui/material';
-<<<<<<< HEAD
-import { Close, QrCodeScanner } from '@mui/icons-material';
-=======
 import { Close, QrCodeScanner, CheckCircle, Error as ErrorIcon, Warning } from '@mui/icons-material';
->>>>>>> d229c1a1
 import { QRCodeVerification } from '@mosip/react-inji-verify-sdk';
 import { VerificationResult } from '@mosip/react-inji-verify-sdk';
 import { CredentialFormat } from '@mosip/react-inji-verify-sdk';
@@ -51,13 +47,10 @@
   const [verificationResult, setVerificationResult] = useState<VerificationResult | null>(null);
   const [showResult, setShowResult] = useState(false);
   const [cacheReady, setCacheReady] = useState(false);
-<<<<<<< HEAD
   const { storeVerificationResult } = useVCStorage();
-=======
   const [scannedVCs, setScannedVCs] = useState<ScannedVC[]>([]);
   const [selectedVCForView, setSelectedVCForView] = useState<VerificationResult | null>(null);
   const [scannerKey, setScannerKey] = useState(0); // For forcing fresh scanner instances
->>>>>>> d229c1a1
 
   // Check cache status when modal opens
   useEffect(() => {
@@ -89,6 +82,7 @@
   const handleVerificationResult = async (result: VerificationResult) => {
     console.log('Verification result received:', result);
     
+    // Store verification result locally (not in SDK cache)
     const payload = (result as any).payload || {};
     const vc_hash = await createHash(JSON.stringify(payload));
 
@@ -128,6 +122,22 @@
 
   const handleError = async (error: Error) => {
     console.error('QR Scanner error:', error);
+    console.error('Error details:', {
+      message: error.message,
+      name: error.name,
+      stack: error.stack
+    });
+    
+    // Don't stop scanner for certain recoverable errors
+    const recoverableErrors = ['scanSessionExpired', 'Permission denied', 'NotAllowedError'];
+    const isRecoverable = recoverableErrors.some(err => error.message.includes(err) || error.name.includes(err));
+    
+    if (isRecoverable) {
+      console.log('Recoverable error detected, keeping scanner active for retry...');
+      // Don't create error result for recoverable errors, just log them
+      return;
+    }
+    
     const errorResult = new VerificationResult(false, error.message, 'SCAN_ERROR');
     
     // Create an error object for storage
@@ -272,8 +282,6 @@
                 <Typography variant="body2" color="text.secondary">
                   Position each QR code within the camera frame. Results will appear as thumbnails below.
                 </Typography>
-<<<<<<< HEAD
-=======
 
                 {/* Cache status indicator */}
                 {!cacheReady && (
@@ -301,7 +309,6 @@
                     ⚠️ Cache not ready - verification may require network
                   </Typography>
                 )}
->>>>>>> d229c1a1
               </Paper>
 
               <Box sx={{ display: 'flex', gap: 2, justifyContent: 'center' }}>
@@ -377,23 +384,20 @@
               </Box>
             </Box>
           ) : (
-<<<<<<< HEAD
-            // Actual QR Scanner using SDK
-            <Box sx={{position: 'relative', minHeight: '400px' }}>
-              <QRCodeVerification
-                mode="offline"
-                onVerificationResult={handleVerificationResult}
-                onError={handleError}
-                credentialFormat={CredentialFormat.LDP_VC}
-                isEnableUpload={false}
-                isEnableScan={true}
-                isEnableZoom={true}
-              />
-=======
             // Actual QR Scanner using SDK with Gallery
-            <Box sx={{ position: 'relative' }}>
+            <Box sx={{ position: 'relative', width: '100%', height: '100%' }}>
               {/* Scanner Area */}
-              <Box sx={{ minHeight: '400px', mb: 2, position: 'relative' }}>
+              <Box sx={{ 
+                minHeight: '400px', 
+                minWidth: '400px',
+                width: '100%',
+                height: '400px',
+                mb: 2, 
+                position: 'relative',
+                border: '1px solid #ddd',
+                borderRadius: 2,
+                overflow: 'hidden'
+              }}>
                 <QRCodeVerification
                   key={`scanner-${scannerKey}`} // Fresh instance each time
                   mode="offline"  // Use offline mode to leverage SDK cache
@@ -402,7 +406,7 @@
                   credentialFormat={CredentialFormat.LDP_VC}
                   isEnableUpload={false}
                   isEnableScan={true}
-                  isEnableZoom={true}
+                  isEnableZoom={false}
                 />
               </Box>
 
@@ -583,7 +587,6 @@
                   </Box>
                 </Box>
               )}
->>>>>>> d229c1a1
             </Box>
           )}
         </DialogContent>
