import { 
  Dialog, 
  DialogContent, 
  Box, 
  Typography, 
  IconButton, 
  Button, 
  Chip, 
  Divider, 
  Tooltip, 
  useTheme,
  alpha
} from '@mui/material';
import { 
  Close, 
  CheckCircle, 
  Error as ErrorIcon, 
  Warning, 
  Launch,
  Shield,
  AccessTime,
  Verified
} from '@mui/icons-material';
import { VerificationResult } from '@mosip/react-inji-verify-sdk';

interface Props {
  open: boolean;
  onClose: () => void;
  result: VerificationResult | null;
}

// Helper to format keys (e.g., 'childFullName' -> 'Child Full Name')
const formatLabel = (key: string) => {
  return key
    .replace(/([A-Z])/g, ' $1')
    .replace(/^./, (str) => str.toUpperCase());
};

// Helper to check if a value is a URL
const isURL = (value: any) => {
  return typeof value === 'string' && (value.startsWith('http://') || value.startsWith('https://'));
};

const formatErrorCodeForDisplay = (code?: string | null) => {
  if (!code) {
    return [];
  }

  // Return the full error code as a single line
  return [code];
};

const CredentialField = ({ label, value }: { label: string; value: any }) => {
  return (
    <Box 
      sx={{ 
        py: 1.5,
        px: 0,
        transition: 'all 0.2s ease',
      }}
    >
      <Box sx={{ display: 'flex', alignItems: 'flex-start', gap: 1.5 }}>
        <Typography 
          variant="body2" 
          sx={{ 
            color: 'var(--template-palette-text-secondary)',
            fontWeight: 700,
            fontSize: { xs: '0.85rem', sm: '0.9rem' },
            minWidth: 'fit-content',
            textTransform: 'capitalize',
            lineHeight: 1.4,
            letterSpacing: '0.2px'
          }}
        >
          {label}:
        </Typography>
        <Typography 
          variant="body2" 
          sx={{ 
            fontWeight: 600,
            wordBreak: 'break-word',
            color: 'var(--template-palette-text-primary)',
            lineHeight: 1.4,
            fontSize: { xs: '0.9rem', sm: '0.95rem' },
            flex: 1,
            letterSpacing: '0.1px'
          }}
        >
          {isURL(value) ? (
            <Box 
              component="a" 
              href={value} 
              target="_blank" 
              rel="noopener noreferrer" 
              sx={{ 
                color: 'var(--template-palette-primary-main)',
                textDecoration: 'none',
                display: 'inline-flex',
                alignItems: 'center',
                gap: 0.5,
                '&:hover': { 
                  textDecoration: 'underline',
                  '& .launch-icon': {
                    transform: 'translate(2px, -2px)'
                  }
                },
              }}
            >
              {String(value)}
              <Launch 
                className="launch-icon"
                sx={{ 
                  fontSize: 12,
                  transition: 'transform 0.2s ease'
                }} 
              />
            </Box>
          ) : (
            String(value)
          )}
        </Typography>
      </Box>
    </Box>
  );
};

const StatusIcon = ({ isVerified, isExpired, isRevoked }: { isVerified: boolean; isExpired: boolean; isRevoked: boolean }) => {
  if (isVerified) {
    return isExpired ? (
      <Warning sx={{ fontSize: 24, color: '#D98C00' }} />
    ) : (
      <CheckCircle sx={{ fontSize: 24, color: '#10B981' }} />
    );
  }
  if (isRevoked) {
    return <ErrorIcon sx={{ fontSize: 24, color: '#DC2626' }} />;
  }
  return <ErrorIcon sx={{ fontSize: 24, color: '#EF4444' }} />;
};

export default function VerificationResultModal({ open, onClose, result }: Props) {
  const theme = useTheme();
  
  if (!result) return null;

  // Treat both VC_EXPIRED and EXPIRED as "valid but expired" - only if verification status is true
  const isExpired: boolean =
    !!result.verificationStatus &&
    (result.verificationErrorCode === 'VC_EXPIRED' || 
     result.verificationErrorCode === 'EXPIRED' ||
     result.verificationErrorCode === 'ERR_VC_EXPIRED');

  // A VC is considered "verified" if it has a valid status
  const isVerified: boolean = !!result.verificationStatus;

  const isRevoked = result.verificationErrorCode === 'VC_REVOKED';

  const isOfflineDepsMissing = result.verificationErrorCode === 'ERR_OFFLINE_DEPENDENCIES_MISSING';

  // Updated color scheme
  const getStatusColors = () => {
    if (isVerified) {
      if (isExpired) {
        return {
          primary: '#D98C00',
          secondary: '#F5B800',
          background: 'linear-gradient(135deg, #D98C00 0%, #F5B800 100%)',
          chip: 'warning' as const,
          statusText: 'EXPIRED'
        };
      }
      return {
        primary: '#10B981',
        secondary: '#ef0ee8ff',
        background: 'linear-gradient(135deg, #10B981 0%, #059669 100%)',
        chip: 'success' as const,
        statusText: 'VERIFIED'
      };
    }
    if (isRevoked) {
      return {
        primary: '#DC2626',
        secondary: '#7F1D1D',
        background: 'linear-gradient(135deg, #DC2626 0%, #7F1D1D 100%)',
        chip: 'error' as const,
        statusText: 'REVOKED'
      };
    }
    return {
      primary: '#EF4444',
      secondary: '#DC2626',
      background: 'linear-gradient(135deg, #EF4444 0%, #DC2626 100%)',
      chip: 'error' as const,
      statusText: 'INVALID'
    };
  };

  const statusColors = getStatusColors();

  const titleText = isVerified
    ? isExpired
      ? 'The given credential is valid but expired!'
      : 'Verification Successful!'
    : isOfflineDepsMissing
      ? 'Offline data required to verify'
      : isRevoked
        ? 'Credential has been revoked'
        : 'Verification Failed!';

  const credential = (result as any).payload as any | undefined;
  const credentialType: string | undefined = Array.isArray(credential?.type)
    ? credential.type.find((t: string) => t !== 'VerifiableCredential')
    : credential?.type;
  const subject: Record<string, any> | undefined = credential?.credentialSubject;

  return (
    <Dialog
      open={open}
      onClose={onClose}
      maxWidth="md"
      fullWidth
      PaperProps={{ 
        sx: { 
          borderRadius: '16px !important',
          overflow: 'visible',
          backgroundColor: '#f1f5f9',
          maxHeight: '90vh',
          boxShadow: '0 10px 40px rgba(0, 0, 0, 0.1)',
          '[data-mui-color-scheme="dark"] &': {
            backgroundColor: '#0f172a',
            boxShadow: '0 10px 40px rgba(0, 0, 0, 0.3)',
          },
        } 
      }}
    >
      {/* Header Section */}
      <Box 
        sx={{ 
          backgroundColor: '#f8fafc',
          color: 'var(--template-palette-text-primary)', 
          p: { xs: 2, sm: 2.5 },
          textAlign: 'center', 
          position: 'relative',
          borderRadius: '16px 16px 0 0',
          borderBottom: `3px solid ${statusColors.primary}`,
          '[data-mui-color-scheme="dark"] &': {
            backgroundColor: '#1e293b',
          },
        }}
      >
        <IconButton 
          onClick={onClose} 
          size="small" 
          sx={{ 
            position: 'absolute', 
            top: 12, 
            right: 12, 
            color: 'var(--template-palette-text-secondary)',
            backgroundColor: 'var(--template-palette-action-hover)',
            width: 28,
            height: 28,
            '&:hover': { 
              backgroundColor: 'var(--template-palette-action-selected)',
              transform: 'scale(1.05)'
            },
            transition: 'all 0.2s ease'
          }}
        >
          <Close sx={{ fontSize: 16 }} />
        </IconButton>
        
        <Box sx={{ 
          display: 'flex', 
          flexDirection: 'column', 
          alignItems: 'center',
          gap: 1
        }}>
          <Box sx={{
            width: 48,
            height: 48,
            borderRadius: '50%',
            backgroundColor: alpha(statusColors.primary, 0.1),
            border: `2px solid ${statusColors.primary}`,
            display: 'flex',
            alignItems: 'center',
            justifyContent: 'center',
            mb: 0.5
          }}>
            <StatusIcon isVerified={isVerified} isExpired={isExpired} isRevoked={isRevoked} />
          </Box>
          
          <Typography 
            variant="h6" 
            sx={{ 
              fontWeight: 600,
              fontSize: { xs: '1.25rem', sm: '1.4rem' },
              color: 'var(--template-palette-text-primary)',
              lineHeight: 1.2
            }}
          >
            {titleText}
          </Typography>
          
          <Typography 
            variant="body2" 
            sx={{ 
              color: 'var(--template-palette-text-secondary)',
              fontSize: { xs: '0.95rem', sm: '1rem' },
              maxWidth: '90%',
              lineHeight: 1.3
            }}
          >
            {isVerified 
              ? isExpired 
                ? 'Valid signature but expired'
                : 'Successfully verified'
              : isRevoked
                ? (result.verificationMessage || 'Credential revoked by issuer')
                : 'Could not be verified'
            }
          </Typography>
        </Box>
      </Box>

      <DialogContent sx={{ 
        p: 0, 
        maxHeight: { xs: '70vh', sm: '75vh', md: '80vh' },
        overflowY: 'auto',
        overflowX: 'hidden',
        '&::-webkit-scrollbar': {
          display: 'none',
        },
        scrollbarWidth: 'none',
        msOverflowStyle: 'none',
      }}>
        {/* Status Badge */}
        <Box sx={{ 
          display: 'flex', 
          justifyContent: 'center', 
          p: 1.5, 
          backgroundColor: '#f1f5f9',
          '[data-mui-color-scheme="dark"] &': {
            backgroundColor: '#0f172a',
          },
        }}>
          <Chip 
            icon={isVerified 
              ? (isExpired ? <AccessTime /> : <Verified />)
              : isRevoked
                ? <ErrorIcon sx={{ fontSize: 16 }} />
                : <Shield />}
            label={statusColors.statusText}
            color={statusColors.chip}
            size="small"
            sx={{ 
              fontWeight: 600,
              px: 2,
              py: 0,
              fontSize: '0.75rem',
              height: 24,
              borderRadius: '12px',
              boxShadow: `0 2px 6px ${alpha(statusColors.primary, 0.2)}`,
              '& .MuiChip-icon': {
                fontSize: 14
              }
            }}
          />
        </Box>

        {/* Content Container */}
        <Box sx={{ 
          px: 2.5, 
          pb: 2.5,
          backgroundColor: '#f1f5f9',
          '[data-mui-color-scheme="dark"] &': {
            backgroundColor: '#0f172a',
          },
        }}>
          {/* Verification Status Section */}
          <Box sx={{ mb: 2 }}>
            <Typography 
              variant="subtitle1" 
              sx={{ 
                fontWeight: 600,
                color: 'var(--template-palette-text-primary)',
                fontSize: { xs: '1.1rem', sm: '1.25rem' },
                mb: 1.5,
                display: 'flex',
                alignItems: 'center',
                gap: 1
              }}
            >
              <Shield sx={{ color: 'var(--template-palette-primary-main)', fontSize: { xs: 20, sm: 22 } }} />
              Verification Details
            </Typography>
            
            <Box sx={{ 
              display: 'flex',
              gap: 1.5,
              flexWrap: { xs: 'wrap', md: 'nowrap' },
              justifyContent: { xs: 'stretch', md: 'flex-start' }
            }}>
              <Box sx={{ 
                flex: { xs: '1 1 100%', md: 'none' },
                minWidth: { xs: 'auto', md: '200px' },
                maxWidth: { xs: 'none', md: '250px' }
              }}>
                <Box sx={{ 
                  p: 1.5,
                  backgroundColor: alpha(statusColors.primary, 0.08),
                  border: `1px solid ${alpha(statusColors.primary, 0.2)}`,
                  borderRadius: '8px',
                  transition: 'all 0.2s ease',
                  height: '100%',
                  '&:hover': {
                    borderColor: statusColors.primary,
                    boxShadow: `0 2px 8px ${alpha(statusColors.primary, 0.15)}`,
                  }
                }}>
                  <Typography variant="caption" sx={{ 
                    color: statusColors.primary,
                    fontWeight: 600,
                    textTransform: 'uppercase',
                    letterSpacing: '0.5px',
                    fontSize: { xs: '0.7rem', sm: '0.75rem' }
                  }}>
                    Status
                  </Typography>
                  <Typography variant="body2" sx={{ 
                    fontWeight: 600,
                    color: statusColors.primary,
                    mt: 0.5,
                    fontSize: { xs: '0.85rem', sm: '0.9rem' },
                    lineHeight: 1.2
                  }}>
                    {isVerified
                      ? 'Valid signature'
                      : isOfflineDepsMissing
                        ? 'Cannot verify offline'
                        : isRevoked
                          ? 'Credential revoked'
                          : 'Invalid signature'}
                  </Typography>
                </Box>
              </Box>

              {result.verificationMessage && (
                <Box sx={{ 
                  flex: { xs: '1 1 100%', md: '1.3' },
                  minWidth: 0
                }}>
                  <Box sx={{ 
                    p: 1.5,
                    backgroundColor: 'rgba(100, 116, 139, 0.06)',
                    border: '1px solid rgba(100, 116, 139, 0.15)',
                    borderRadius: '8px',
                    transition: 'all 0.2s ease',
                    height: '100%',
                    '&:hover': {
                      borderColor: 'rgba(100, 116, 139, 0.3)',
                      boxShadow: '0 2px 8px rgba(100, 116, 139, 0.1)',
                    },
                    '[data-mui-color-scheme="dark"] &': {
                      backgroundColor: 'rgba(71, 85, 105, 0.08)',
                      borderColor: 'rgba(71, 85, 105, 0.2)',
                    },
                  }}>
                    <Typography variant="caption" sx={{ 
                      color: 'var(--template-palette-text-secondary)',
                      fontWeight: 600,
                      textTransform: 'uppercase',
                      letterSpacing: '0.5px',
                      fontSize: { xs: '0.7rem', sm: '0.75rem' }
                    }}>
                      Message
                    </Typography>
                    <Typography variant="body2" sx={{ 
                      fontWeight: 500,
                      color: 'var(--template-palette-text-primary)',
                      mt: 0.5,
                      fontSize: { xs: '0.8rem', sm: '0.85rem' },
                      lineHeight: 1.3
                    }}>
                      {isOfflineDepsMissing ? 'Required contexts or public keys are not in local cache' : result.verificationMessage}
                    </Typography>
                  </Box>
                </Box>
              )}

              {result.verificationErrorCode && (
                <Box sx={{ 
                  flex: { xs: '1 1 100%', md: '1.5' },
                  minWidth: 0
                }}>
                  <Box sx={{ 
                    p: 1.5,
                    backgroundColor: alpha(theme.palette.error.main, 0.06),
                    border: `1px solid ${alpha(theme.palette.error.main, 0.15)}`,
                    borderRadius: '8px',
                    transition: 'all 0.2s ease',
                    height: '100%',
                    display: 'flex',
                    flexDirection: 'column',
                    gap: 1,
                    '&:hover': {
                      borderColor: theme.palette.error.main,
                      boxShadow: `0 2px 8px ${alpha(theme.palette.error.main, 0.15)}`,
                    }
                  }}>
                    <Typography variant="caption" sx={{ 
                      color: theme.palette.error.main,
                      fontWeight: 600,
                      textTransform: 'uppercase',
                      letterSpacing: '0.5px',
                      fontSize: { xs: '0.7rem', sm: '0.75rem' },
                      textAlign: 'left'
                    }}>
                      Error Code
                    </Typography>
                    <Box
                      sx={{
<<<<<<< HEAD
                        backgroundColor: alpha(theme.palette.error.main, 0.1),
                        px: 0.75,
                        py: 0.6,
                        borderRadius: '4px',
                        display: 'flex',
                        flexDirection: 'column',
                        alignItems: 'flex-start',
                        gap: 0.3,
                        width: '100%'
                      }}
                    >
                      {formatErrorCodeForDisplay(result.verificationErrorCode).map((segment, index) => (
                        <Typography
                          key={`${segment}-${index}`}
                          variant="body2"
                          sx={{
                            fontWeight: 600,
                            fontFamily: 'monospace',
                            color: theme.palette.error.main,
                            fontSize: { xs: '0.75rem', sm: '0.8rem' },
                            lineHeight: 1.2,
                            textAlign: 'left',
                            wordBreak: 'break-word',
                            whiteSpace: 'normal'
                          }}
                        >
                          {segment}
                        </Typography>
                      ))}
=======
                        mt: 0.75,
                        display: 'flex',
                        alignItems: 'center',
                        justifyContent: 'space-between',
                        gap: 1,
                        flexWrap: 'wrap'
                      }}
                    >
                      <Typography
                        variant="caption"
                        sx={{
                          color: alpha(theme.palette.error.main, 0.8),
                          fontWeight: 600,
                          textTransform: 'uppercase'
                        }}
                      >
                        Code
                      </Typography>
                      <Chip
                        label={result.verificationErrorCode}
                        size="small"
                        color="error"
                        variant="outlined"
                        sx={{
                          fontWeight: 700,
                          fontFamily: 'monospace',
                          letterSpacing: '0.4px',
                          backgroundColor: alpha(theme.palette.error.main, 0.12),
                          color: theme.palette.error.main
                        }}
                      />
>>>>>>> 9776ba06
                    </Box>
                  </Box>
                </Box>
              )}
            </Box>
          </Box>

          {/* Credential Details Section */}
          {subject && (
            <>
              <Divider sx={{ 
                my: 2,
                borderColor: 'rgba(100, 116, 139, 0.15)',
                opacity: 1
              }} />
              
              <Box sx={{ mb: 2 }}>
                <Box sx={{ display: 'flex', justifyContent: 'space-between', alignItems: 'center', mb: 1.5 }}>
                  <Typography 
                    variant="subtitle1" 
                    sx={{ 
                      fontWeight: 600,
                      color: 'var(--template-palette-text-primary)',
                      fontSize: { xs: '1.1rem', sm: '1.25rem' },
                      display: 'flex',
                      alignItems: 'center',
                      gap: 1
                    }}
                  >
                    <Verified sx={{ color: 'var(--template-palette-primary-main)', fontSize: { xs: 20, sm: 22 } }} />
                    {formatLabel(credentialType || 'Credential')} Details
                  </Typography>
                  {credential?.id && isURL(credential.id) && (
                    <Tooltip title="View Raw Credential" arrow>
                      <IconButton 
                        size="small" 
                        href={credential.id} 
                        target="_blank" 
                        rel="noopener noreferrer"
                        sx={{
                          backgroundColor: 'var(--template-palette-primary-main)',
                          color: 'white',
                          width: 28,
                          height: 28,
                          '&:hover': {
                            backgroundColor: 'var(--template-palette-primary-dark)',
                            transform: 'scale(1.05)'
                          },
                          transition: 'all 0.2s ease'
                        }}
                      >
                        <Launch sx={{ fontSize: 14 }} />
                      </IconButton>
                    </Tooltip>
                  )}
                </Box>

                <Box sx={{ 
                  display: 'grid', 
                  gridTemplateColumns: { xs: '1fr', sm: 'repeat(2, 1fr)' }, 
                  gap: 1.5 
                }}>
                  {Object.entries(subject)
                    .filter(([key]) => key.toLowerCase() !== 'id')
                    .map(([key, value], index) => (
                      <Box 
                        key={key} 
                        sx={{ 
                          pl: { xs: 0, sm: index % 2 === 0 ? 4.5 : 0 }
                        }}
                      >
                        <CredentialField label={formatLabel(key)} value={value} />
                      </Box>
                    ))}
                </Box>
              </Box>
            </>
          )}

          {/* Action Button */}
          <Box sx={{ display: 'flex', justifyContent: 'center', pt: 1 }}>
            <Button 
              variant="contained"
              onClick={onClose}
              size="small"
              sx={{ 
                borderRadius: '16px',
                minWidth: 160,
                py: 0.75,
                px: 2.5,
                fontWeight: 600,
                fontSize: { xs: '0.9rem', sm: '0.95rem' },
                textTransform: 'none',
                backgroundColor: '#000000',
                color: '#ffffff',
                boxShadow: '0 2px 8px rgba(0, 0, 0, 0.1)',
                '[data-mui-color-scheme="dark"] &': {
                  backgroundColor: '#ffffff',
                  color: '#000000',
                  boxShadow: '0 2px 8px rgba(255, 255, 255, 0.1)',
                },
                '&:hover': {
                  backgroundColor: '#000000',
                  color: '#ffffff',
                  boxShadow: '0 4px 12px rgba(0, 0, 0, 0.2)',
                  transform: 'translateY(-1px)',
                  '[data-mui-color-scheme="dark"] &': {
                    backgroundColor: '#ffffff',
                    color: '#000000',
                    boxShadow: '0 4px 12px rgba(255, 255, 255, 0.2)',
                  },
                },
                transition: 'all 0.2s cubic-bezier(0.4, 0, 0.2, 1)'
              }}
            >
              Verify Another Credential
            </Button>
          </Box>
        </Box>
      </DialogContent>
    </Dialog>
  );
}<|MERGE_RESOLUTION|>--- conflicted
+++ resolved
@@ -519,37 +519,6 @@
                     </Typography>
                     <Box
                       sx={{
-<<<<<<< HEAD
-                        backgroundColor: alpha(theme.palette.error.main, 0.1),
-                        px: 0.75,
-                        py: 0.6,
-                        borderRadius: '4px',
-                        display: 'flex',
-                        flexDirection: 'column',
-                        alignItems: 'flex-start',
-                        gap: 0.3,
-                        width: '100%'
-                      }}
-                    >
-                      {formatErrorCodeForDisplay(result.verificationErrorCode).map((segment, index) => (
-                        <Typography
-                          key={`${segment}-${index}`}
-                          variant="body2"
-                          sx={{
-                            fontWeight: 600,
-                            fontFamily: 'monospace',
-                            color: theme.palette.error.main,
-                            fontSize: { xs: '0.75rem', sm: '0.8rem' },
-                            lineHeight: 1.2,
-                            textAlign: 'left',
-                            wordBreak: 'break-word',
-                            whiteSpace: 'normal'
-                          }}
-                        >
-                          {segment}
-                        </Typography>
-                      ))}
-=======
                         mt: 0.75,
                         display: 'flex',
                         alignItems: 'center',
@@ -581,7 +550,6 @@
                           color: theme.palette.error.main
                         }}
                       />
->>>>>>> 9776ba06
                     </Box>
                   </Box>
                 </Box>
