{
  "name": "client",
  "private": true,
  "version": "0.0.0",
  "type": "module",
  "scripts": {
    "dev": "vite",
    "build": "tsc -b && vite build",
    "lint": "eslint .",
    "preview": "vite preview"
  },
  "dependencies": {
    "@noble/curves": "^1.9.7",
    "multiformats": "^13.4.0",
    "react": "^19.1.1",
    "react-dom": "^19.1.1"
  },
  "devDependencies": {
    "@eslint/js": "^9.32.0",
    "@types/node": "^22.18.1",
    "@types/react": "^19.1.9",
    "@types/react-dom": "^19.1.7",
    "@vitejs/plugin-react": "^4.3.1",
    "eslint": "^9.32.0",
    "eslint-plugin-react-hooks": "^5.2.0",
    "eslint-plugin-react-refresh": "^0.4.20",
    "globals": "^16.3.0",
    "typescript": "~5.8.3",
    "typescript-eslint": "^8.39.0",
<<<<<<< HEAD
    "vite": "^7.1.0",
=======
    "vite": "^5.3.1",
>>>>>>> 598d34a1
    "vite-plugin-pwa": "^0.20.0"
  }
}<|MERGE_RESOLUTION|>--- conflicted
+++ resolved
@@ -27,11 +27,7 @@
     "globals": "^16.3.0",
     "typescript": "~5.8.3",
     "typescript-eslint": "^8.39.0",
-<<<<<<< HEAD
     "vite": "^7.1.0",
-=======
-    "vite": "^5.3.1",
->>>>>>> 598d34a1
     "vite-plugin-pwa": "^0.20.0"
   }
 }