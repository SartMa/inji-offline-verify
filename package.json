{
  "name": "inji-offline-platform",
  "private": true,
  "scripts": {
    "dev:worker": "pnpm --filter worker-pwa dev",
    "dev:admin": "pnpm --filter admin-portal dev",
    "build": "pnpm -r build"
  },
  "devDependencies": {
    "@eslint/js": "^9.8.0",
    "@nx/eslint": "21.5.1",
    "@nx/eslint-plugin": "21.5.1",
    "@nx/js": "21.5.1",
    "@nx/react": "21.5.1",
    "@nx/vite": "21.5.1",
    "@nx/web": "21.5.1",
    "@swc-node/register": "~1.9.1",
    "@swc/cli": "~0.6.0",
    "@swc/core": "~1.5.7",
    "@swc/helpers": "~0.5.11",
    "@testing-library/dom": "10.4.0",
    "@testing-library/react": "16.1.0",
    "@types/node": "20.19.9",
    "@types/react": "19.0.0",
    "@types/react-dom": "19.0.0",
    "@vitejs/plugin-react": "^4.2.0",
    "@vitest/coverage-v8": "^3.0.5",
    "@vitest/ui": "^3.0.0",
    "eslint": "^9.8.0",
    "eslint-config-prettier": "^10.0.0",
    "eslint-plugin-import": "2.31.0",
    "eslint-plugin-jsx-a11y": "6.10.1",
    "eslint-plugin-react": "7.35.0",
    "eslint-plugin-react-hooks": "5.0.0",
    "jiti": "2.4.2",
    "jsdom": "~22.1.0",
    "nx": "21.5.1",
    "tslib": "^2.3.0",
    "typescript": "~5.9.2",
    "typescript-eslint": "^8.40.0",
    "vite": "^7.0.0",
    "vitest": "^3.0.0"
  },
  "dependencies": {
<<<<<<< HEAD
    "@mui/x-date-pickers": "^8.11.3",
    "dayjs": "^1.11.18",
=======
    "multiformats": "^13.4.0",
>>>>>>> a6cd9a56
    "react": "19.0.0",
    "react-dom": "19.0.0",
    "react-router-dom": "6.29.0"
  },
  "pnpm": {
    "overrides": {
      "@types/react": "^18.2.0",
      "@types/react-dom": "^18.2.0"
    }
  }
}<|MERGE_RESOLUTION|>--- conflicted
+++ resolved
@@ -42,12 +42,9 @@
     "vitest": "^3.0.0"
   },
   "dependencies": {
-<<<<<<< HEAD
     "@mui/x-date-pickers": "^8.11.3",
     "dayjs": "^1.11.18",
-=======
     "multiformats": "^13.4.0",
->>>>>>> a6cd9a56
     "react": "19.0.0",
     "react-dom": "19.0.0",
     "react-router-dom": "6.29.0"
